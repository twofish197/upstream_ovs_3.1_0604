/*
 * Licensed under the Apache License, Version 2.0 (the "License");
 * you may not use this file except in compliance with the License.
 * You may obtain a copy of the License at:
 *
 *     http://www.apache.org/licenses/LICENSE-2.0
 *
 * Unless required by applicable law or agreed to in writing, software
 * distributed under the License is distributed on an "AS IS" BASIS,
 * WITHOUT WARRANTIES OR CONDITIONS OF ANY KIND, either express or implied.
 * See the License for the specific language governing permissions and
 * limitations under the License.
 */

#include <config.h>

#include <getopt.h>
#include <stdlib.h>
#include <stdio.h>

#include "bitmap.h"
#include "command-line.h"
#include "daemon.h"
#include "dirs.h"
#include "openvswitch/dynamic-string.h"
#include "fatal-signal.h"
#include "hash.h"
#include "openvswitch/hmap.h"
#include "openvswitch/json.h"
#include "ovn/lex.h"
#include "ovn/lib/ovn-dhcp.h"
#include "ovn/lib/ovn-nb-idl.h"
#include "ovn/lib/ovn-sb-idl.h"
#include "ovn/lib/ovn-util.h"
#include "ovn/actions.h"
#include "packets.h"
#include "poll-loop.h"
#include "smap.h"
#include "sset.h"
#include "stream.h"
#include "stream-ssl.h"
#include "unixctl.h"
#include "util.h"
#include "uuid.h"
#include "openvswitch/vlog.h"

VLOG_DEFINE_THIS_MODULE(ovn_northd);

static unixctl_cb_func ovn_northd_exit;

struct northd_context {
  struct ovsdb_idl *ovnnb_idl;
  struct ovsdb_idl *ovnsb_idl;
  struct ovsdb_idl_txn *ovnnb_txn;
  struct ovsdb_idl_txn *ovnsb_txn;
};

static const char *ovnnb_db;
static const char *ovnsb_db;

#define MAC_ADDR_PREFIX 0x0A0000000000ULL
#define MAC_ADDR_SPACE 0xffffff

/* MAC address management (macam) table of "struct eth_addr"s, that holds the
 * MAC addresses allocated by the OVN ipam module. */
static struct hmap macam = HMAP_INITIALIZER(&macam);

#define MAX_OVN_TAGS 4096

/* Pipeline stages. */

/* The two pipelines in an OVN logical flow table. */
enum ovn_pipeline {
  P_IN,                       /* Ingress pipeline. */
  P_OUT                       /* Egress pipeline. */
};

/* The two purposes for which ovn-northd uses OVN logical datapaths. */
enum ovn_datapath_type {
  DP_SWITCH,                  /* OVN logical switch. */
  DP_ROUTER                   /* OVN logical router. */
};

/* Returns an "enum ovn_stage" built from the arguments.
 *
 * (It's better to use ovn_stage_build() for type-safety reasons, but inline
 * functions can't be used in enums or switch cases.) */
#define OVN_STAGE_BUILD(DP_TYPE, PIPELINE, TABLE)	\
  (((DP_TYPE) << 9) | ((PIPELINE) << 8) | (TABLE))

/* A stage within an OVN logical switch or router.
 *
 * An "enum ovn_stage" indicates whether the stage is part of a logical switch
 * or router, whether the stage is part of the ingress or egress pipeline, and
 * the table within that pipeline.  The first three components are combined to
 * form the stage's full name, e.g. S_SWITCH_IN_PORT_SEC_L2,
 * S_ROUTER_OUT_DELIVERY. */

enum ovn_stage {
<<<<<<< HEAD
#define PIPELINE_STAGES                                               \
    /* Logical switch ingress stages. */                              \
    PIPELINE_STAGE(SWITCH, IN,  PORT_SEC_L2,    0, "ls_in_port_sec_l2")     \
    PIPELINE_STAGE(SWITCH, IN,  PORT_SEC_IP,    1, "ls_in_port_sec_ip")     \
    PIPELINE_STAGE(SWITCH, IN,  PORT_SEC_ND,    2, "ls_in_port_sec_nd")     \
    PIPELINE_STAGE(SWITCH, IN,  PRE_ACL,        3, "ls_in_pre_acl")      \
    PIPELINE_STAGE(SWITCH, IN,  PRE_LB,         4, "ls_in_pre_lb")         \
    PIPELINE_STAGE(SWITCH, IN,  PRE_STATEFUL,   5, "ls_in_pre_stateful")    \
    PIPELINE_STAGE(SWITCH, IN,  ACL,            6, "ls_in_acl")          \
    PIPELINE_STAGE(SWITCH, IN,  LB,             7, "ls_in_lb")           \
    PIPELINE_STAGE(SWITCH, IN,  STATEFUL,       8, "ls_in_stateful")     \
    PIPELINE_STAGE(SWITCH, IN,  ARP_ND_RSP,     9, "ls_in_arp_rsp")      \
    PIPELINE_STAGE(SWITCH, IN,  DHCP_OPTIONS,   10, "ls_in_dhcp_options") \
    PIPELINE_STAGE(SWITCH, IN,  DHCP_RESPONSE,  11, "ls_in_dhcp_response") \
    PIPELINE_STAGE(SWITCH, IN,  CHAIN,          12, "ls_in_chain")        \
    PIPELINE_STAGE(SWITCH, IN,  L2_LKUP,        13, "ls_in_l2_lkup")      \
=======
#define PIPELINE_STAGES                                                   \
    /* Logical switch ingress stages. */                                  \
    PIPELINE_STAGE(SWITCH, IN,  PORT_SEC_L2,    0, "ls_in_port_sec_l2")   \
    PIPELINE_STAGE(SWITCH, IN,  PORT_SEC_IP,    1, "ls_in_port_sec_ip")   \
    PIPELINE_STAGE(SWITCH, IN,  PORT_SEC_ND,    2, "ls_in_port_sec_nd")   \
    PIPELINE_STAGE(SWITCH, IN,  PRE_ACL,        3, "ls_in_pre_acl")       \
    PIPELINE_STAGE(SWITCH, IN,  PRE_LB,         4, "ls_in_pre_lb")        \
    PIPELINE_STAGE(SWITCH, IN,  PRE_STATEFUL,   5, "ls_in_pre_stateful")  \
    PIPELINE_STAGE(SWITCH, IN,  ACL,            6, "ls_in_acl")           \
    PIPELINE_STAGE(SWITCH, IN,  QOS_MARK,       7, "ls_in_qos_mark")      \
    PIPELINE_STAGE(SWITCH, IN,  LB,             8, "ls_in_lb")            \
    PIPELINE_STAGE(SWITCH, IN,  STATEFUL,       9, "ls_in_stateful")      \
    PIPELINE_STAGE(SWITCH, IN,  ARP_ND_RSP,    10, "ls_in_arp_rsp")       \
    PIPELINE_STAGE(SWITCH, IN,  DHCP_OPTIONS,  11, "ls_in_dhcp_options")  \
    PIPELINE_STAGE(SWITCH, IN,  DHCP_RESPONSE, 12, "ls_in_dhcp_response") \
    PIPELINE_STAGE(SWITCH, IN,  L2_LKUP,       13, "ls_in_l2_lkup")       \
>>>>>>> 2d54d801
                                                                      \
    /* Logical switch egress stages. */                               \
    PIPELINE_STAGE(SWITCH, OUT, PRE_LB,       0, "ls_out_pre_lb")     \
    PIPELINE_STAGE(SWITCH, OUT, PRE_ACL,      1, "ls_out_pre_acl")     \
    PIPELINE_STAGE(SWITCH, OUT, PRE_STATEFUL, 2, "ls_out_pre_stateful")  \
    PIPELINE_STAGE(SWITCH, OUT, LB,           3, "ls_out_lb")            \
    PIPELINE_STAGE(SWITCH, OUT, ACL,          4, "ls_out_acl")            \
    PIPELINE_STAGE(SWITCH, OUT, QOS_MARK,     5, "ls_out_qos_mark")       \
    PIPELINE_STAGE(SWITCH, OUT, STATEFUL,     6, "ls_out_stateful")       \
    PIPELINE_STAGE(SWITCH, OUT, PORT_SEC_IP,  7, "ls_out_port_sec_ip")    \
    PIPELINE_STAGE(SWITCH, OUT, PORT_SEC_L2,  8, "ls_out_port_sec_l2")    \
                                                                      \
    /* Logical router ingress stages. */                              \
    PIPELINE_STAGE(ROUTER, IN,  ADMISSION,   0, "lr_in_admission")    \
    PIPELINE_STAGE(ROUTER, IN,  IP_INPUT,    1, "lr_in_ip_input")     \
    PIPELINE_STAGE(ROUTER, IN,  DEFRAG,      2, "lr_in_defrag")       \
    PIPELINE_STAGE(ROUTER, IN,  UNSNAT,      3, "lr_in_unsnat")       \
    PIPELINE_STAGE(ROUTER, IN,  DNAT,        4, "lr_in_dnat")         \
    PIPELINE_STAGE(ROUTER, IN,  IP_ROUTING,  5, "lr_in_ip_routing")   \
    PIPELINE_STAGE(ROUTER, IN,  ARP_RESOLVE, 6, "lr_in_arp_resolve")  \
    PIPELINE_STAGE(ROUTER, IN,  ARP_REQUEST, 7, "lr_in_arp_request")  \
                                                                      \
    /* Logical router egress stages. */                               \
    PIPELINE_STAGE(ROUTER, OUT, SNAT,      0, "lr_out_snat")          \
    PIPELINE_STAGE(ROUTER, OUT, DELIVERY,  1, "lr_out_delivery")

#define PIPELINE_STAGE(DP_TYPE, PIPELINE, STAGE, TABLE, NAME)   \
    S_##DP_TYPE##_##PIPELINE##_##STAGE				\
    = OVN_STAGE_BUILD(DP_##DP_TYPE, P_##PIPELINE, TABLE),
    PIPELINE_STAGES
#undef PIPELINE_STAGE
  };

  /* Due to various hard-coded priorities need to implement ACLs, the
   * northbound database supports a smaller range of ACL priorities than
   * are available to logical flows.  This value is added to an ACL
   * priority to determine the ACL's logical flow priority. */
#define OVN_ACL_PRI_OFFSET 1000

#define REGBIT_CONNTRACK_DEFRAG "reg0[0]"
#define REGBIT_CONNTRACK_COMMIT "reg0[1]"
#define REGBIT_CONNTRACK_NAT    "reg0[2]"
#define REGBIT_DHCP_OPTS_RESULT "reg0[3]"

/* Returns an "enum ovn_stage" built from the arguments. */
static enum ovn_stage
ovn_stage_build(enum ovn_datapath_type dp_type, enum ovn_pipeline pipeline,
                uint8_t table)
{
    return OVN_STAGE_BUILD(dp_type, pipeline, table);
  }

  /* Returns the pipeline to which 'stage' belongs. */
  static enum ovn_pipeline
  ovn_stage_get_pipeline(enum ovn_stage stage)
  {
    return (stage >> 8) & 1;
  }

  /* Returns the table to which 'stage' belongs. */
  static uint8_t
  ovn_stage_get_table(enum ovn_stage stage)
  {
    return stage & 0xff;
  }

  /* Returns a string name for 'stage'. */
  static const char *
  ovn_stage_to_str(enum ovn_stage stage)
  {
    switch (stage) {
#define PIPELINE_STAGE(DP_TYPE, PIPELINE, STAGE, TABLE, NAME)	\
      case S_##DP_TYPE##_##PIPELINE##_##STAGE: return NAME;
      PIPELINE_STAGES
#undef PIPELINE_STAGE
    default: return "<unknown>";
    }
}

/* Returns the type of the datapath to which a flow with the given 'stage' may
 * be added. */
static enum ovn_datapath_type
ovn_stage_to_datapath_type(enum ovn_stage stage)
{
    switch (stage) {
#define PIPELINE_STAGE(DP_TYPE, PIPELINE, STAGE, TABLE, NAME)       \
        case S_##DP_TYPE##_##PIPELINE##_##STAGE: return DP_##DP_TYPE;
    PIPELINE_STAGES
#undef PIPELINE_STAGE
    default: OVS_NOT_REACHED();
    }
}


  static void
  usage(void)
  {
    printf("\
%s: OVN northbound management daemon\n\
usage: %s [OPTIONS]\n\
\n\
Options:\n\
  --ovnnb-db=DATABASE       connect to ovn-nb database at DATABASE\n\
                            (default: %s)\n\
  --ovnsb-db=DATABASE       connect to ovn-sb database at DATABASE\n\
                            (default: %s)\n\
  -h, --help                display this help message\n\
  -o, --options             list available options\n\
  -V, --version             display version information\n\
", program_name, program_name, default_nb_db(), default_sb_db());
    daemon_usage();
    vlog_usage();
    stream_usage("database", true, true, false);
  }

  struct tnlid_node {
    struct hmap_node hmap_node;
    uint32_t tnlid;
  };

  static void
  destroy_tnlids(struct hmap *tnlids)
  {
    struct tnlid_node *node;
    HMAP_FOR_EACH_POP (node, hmap_node, tnlids) {
      free(node);
    }
    hmap_destroy(tnlids);
  }

  static void
  add_tnlid(struct hmap *set, uint32_t tnlid)
  {
    struct tnlid_node *node = xmalloc(sizeof *node);
    hmap_insert(set, &node->hmap_node, hash_int(tnlid, 0));
    node->tnlid = tnlid;
  }

  static bool
  tnlid_in_use(const struct hmap *set, uint32_t tnlid)
  {
    const struct tnlid_node *node;
    HMAP_FOR_EACH_IN_BUCKET (node, hmap_node, hash_int(tnlid, 0), set) {
      if (node->tnlid == tnlid) {
	return true;
      }
    }
    return false;
  }

  static uint32_t
  allocate_tnlid(struct hmap *set, const char *name, uint32_t max,
		 uint32_t *hint)
  {
    for (uint32_t tnlid = *hint + 1; tnlid != *hint;
	 tnlid = tnlid + 1 <= max ? tnlid + 1 : 1) {
      if (!tnlid_in_use(set, tnlid)) {
	add_tnlid(set, tnlid);
	*hint = tnlid;
	return tnlid;
      }
    }

    static struct vlog_rate_limit rl = VLOG_RATE_LIMIT_INIT(1, 1);
    VLOG_WARN_RL(&rl, "all %s tunnel ids exhausted", name);
    return 0;
  }

<<<<<<< HEAD
  /* The 'key' comes from nbs->header_.uuid or nbr->header_.uuid or
   * sb->external_ids:logical-switch. */
  struct ovn_datapath {
=======
struct ovn_chassis_qdisc_queues {
    struct hmap_node key_node;
    uint32_t queue_id;
    struct uuid chassis_uuid;
};

static void
destroy_chassis_queues(struct hmap *set)
{
    struct ovn_chassis_qdisc_queues *node;
    HMAP_FOR_EACH_POP (node, key_node, set) {
        free(node);
    }
    hmap_destroy(set);
}

static void
add_chassis_queue(struct hmap *set, struct uuid *chassis_uuid,
                  uint32_t queue_id)
{
    struct ovn_chassis_qdisc_queues *node = xmalloc(sizeof *node);
    node->queue_id = queue_id;
    memcpy(&node->chassis_uuid, chassis_uuid, sizeof node->chassis_uuid);
    hmap_insert(set, &node->key_node, uuid_hash(chassis_uuid));
}

static bool
chassis_queueid_in_use(const struct hmap *set, struct uuid *chassis_uuid,
                       uint32_t queue_id)
{
    const struct ovn_chassis_qdisc_queues *node;
    HMAP_FOR_EACH_WITH_HASH (node, key_node, uuid_hash(chassis_uuid), set) {
        if (uuid_equals(chassis_uuid, &node->chassis_uuid)
            && node->queue_id == queue_id) {
            return true;
        }
    }
    return false;
}

static uint32_t
allocate_chassis_queueid(struct hmap *set, struct sbrec_chassis *chassis)
{
    for (uint32_t queue_id = QDISC_MIN_QUEUE_ID + 1;
         queue_id <= QDISC_MAX_QUEUE_ID;
         queue_id++) {
        if (!chassis_queueid_in_use(set, &chassis->header_.uuid, queue_id)) {
            add_chassis_queue(set, &chassis->header_.uuid, queue_id);
            return queue_id;
        }
    }

    static struct vlog_rate_limit rl = VLOG_RATE_LIMIT_INIT(1, 1);
    VLOG_WARN_RL(&rl, "all %s queue ids exhausted", chassis->name);
    return 0;
}

static void
free_chassis_queueid(struct hmap *set, struct sbrec_chassis *chassis,
                     uint32_t queue_id)
{
    struct ovn_chassis_qdisc_queues *node;
    HMAP_FOR_EACH_WITH_HASH (node, key_node,
                             uuid_hash(&chassis->header_.uuid),
                             set) {
        if (uuid_equals(&chassis->header_.uuid, &node->chassis_uuid)
            && node->queue_id == queue_id) {
            hmap_remove(set, &node->key_node);
            break;
        }
    }
}

static inline bool
port_has_qos_params(const struct smap *opts)
{
    return (smap_get(opts, "qos_max_rate") ||
            smap_get(opts, "qos_burst"));
}

/* The 'key' comes from nbs->header_.uuid or nbr->header_.uuid or
 * sb->external_ids:logical-switch. */
struct ovn_datapath {
>>>>>>> 2d54d801
    struct hmap_node key_node;  /* Index on 'key'. */
    struct uuid key;            /* (nbs/nbr)->header_.uuid. */

    const struct nbrec_logical_switch *nbs;  /* May be NULL. */
    const struct nbrec_logical_router *nbr;  /* May be NULL. */
    const struct sbrec_datapath_binding *sb; /* May be NULL. */

    struct ovs_list list;       /* In list of similar records. */

    /* Logical switch data. */
    struct ovn_port **router_ports;
    size_t n_router_ports;

    struct hmap port_tnlids;
    uint32_t port_key_hint;

    bool has_unknown;

    /* IPAM data. */
    struct hmap ipam;
};

struct macam_node {
    struct hmap_node hmap_node;
    struct eth_addr mac_addr; /* Allocated MAC address. */
};

static void
cleanup_macam(struct hmap *macam)
{
    struct macam_node *node;
    HMAP_FOR_EACH_POP (node, hmap_node, macam) {
        free(node);
    }
}

struct ipam_node {
    struct hmap_node hmap_node;
    uint32_t ip_addr; /* Allocated IP address. */
};

static void
destroy_ipam(struct hmap *ipam)
{
    struct ipam_node *node;
    HMAP_FOR_EACH_POP (node, hmap_node, ipam) {
        free(node);
    }
    hmap_destroy(ipam);
}

static struct ovn_datapath *
ovn_datapath_create(struct hmap *datapaths, const struct uuid *key,
                    const struct nbrec_logical_switch *nbs,
                    const struct nbrec_logical_router *nbr,
                    const struct sbrec_datapath_binding *sb)
{
    struct ovn_datapath *od = xzalloc(sizeof *od);
    od->key = *key;
    od->sb = sb;
    od->nbs = nbs;
    od->nbr = nbr;
    hmap_init(&od->port_tnlids);
    hmap_init(&od->ipam);
    od->port_key_hint = 0;
    hmap_insert(datapaths, &od->key_node, uuid_hash(&od->key));
    return od;
  }

  static void
  ovn_datapath_destroy(struct hmap *datapaths, struct ovn_datapath *od)
  {
    if (od) {
        /* Don't remove od->list.  It is used within build_datapaths() as a
         * private list and once we've exited that function it is not safe to
         * use it. */
        hmap_remove(datapaths, &od->key_node);
        destroy_tnlids(&od->port_tnlids);
        destroy_ipam(&od->ipam);
        free(od->router_ports);
        free(od);
    }
}

/* Returns 'od''s datapath type. */
static enum ovn_datapath_type
ovn_datapath_get_type(const struct ovn_datapath *od)
{
    return od->nbs ? DP_SWITCH : DP_ROUTER;
}

static struct ovn_datapath *
ovn_datapath_find(struct hmap *datapaths, const struct uuid *uuid)
{
    struct ovn_datapath *od;

    HMAP_FOR_EACH_WITH_HASH (od, key_node, uuid_hash(uuid), datapaths) {
      if (uuid_equals(uuid, &od->key)) {
	return od;
      }
    }
    return NULL;
  }

  static struct ovn_datapath *
  ovn_datapath_from_sbrec(struct hmap *datapaths,
			  const struct sbrec_datapath_binding *sb)
  {
    struct uuid key;

    if (!smap_get_uuid(&sb->external_ids, "logical-switch", &key) &&
	!smap_get_uuid(&sb->external_ids, "logical-router", &key)) {
      return NULL;
    }
    return ovn_datapath_find(datapaths, &key);
  }

  static bool
  lrouter_is_enabled(const struct nbrec_logical_router *lrouter)
  {
    return !lrouter->enabled || *lrouter->enabled;
  }

  static void
  join_datapaths(struct northd_context *ctx, struct hmap *datapaths,
		 struct ovs_list *sb_only, struct ovs_list *nb_only,
		 struct ovs_list *both)
  {
    hmap_init(datapaths);
    ovs_list_init(sb_only);
    ovs_list_init(nb_only);
    ovs_list_init(both);

    const struct sbrec_datapath_binding *sb, *sb_next;
    SBREC_DATAPATH_BINDING_FOR_EACH_SAFE (sb, sb_next, ctx->ovnsb_idl) {
      struct uuid key;
      if (!smap_get_uuid(&sb->external_ids, "logical-switch", &key) &&
	  !smap_get_uuid(&sb->external_ids, "logical-router", &key)) {
	ovsdb_idl_txn_add_comment(
				  ctx->ovnsb_txn,
				  "deleting Datapath_Binding "UUID_FMT" that lacks "
				  "external-ids:logical-switch and "
				  "external-ids:logical-router",
				  UUID_ARGS(&sb->header_.uuid));
	sbrec_datapath_binding_delete(sb);
	continue;
      }

      if (ovn_datapath_find(datapaths, &key)) {
	static struct vlog_rate_limit rl = VLOG_RATE_LIMIT_INIT(5, 1);
	VLOG_INFO_RL(
		     &rl, "deleting Datapath_Binding "UUID_FMT" with "
		     "duplicate external-ids:logical-switch/router "UUID_FMT,
		     UUID_ARGS(&sb->header_.uuid), UUID_ARGS(&key));
	sbrec_datapath_binding_delete(sb);
	continue;
      }

      struct ovn_datapath *od = ovn_datapath_create(datapaths, &key,
						    NULL, NULL, sb);
      ovs_list_push_back(sb_only, &od->list);
    }

    const struct nbrec_logical_switch *nbs;
    NBREC_LOGICAL_SWITCH_FOR_EACH (nbs, ctx->ovnnb_idl) {
      struct ovn_datapath *od = ovn_datapath_find(datapaths,
						  &nbs->header_.uuid);
      if (od) {
	od->nbs = nbs;
	ovs_list_remove(&od->list);
	ovs_list_push_back(both, &od->list);
      } else {
	od = ovn_datapath_create(datapaths, &nbs->header_.uuid,
				 nbs, NULL, NULL);
	ovs_list_push_back(nb_only, &od->list);
      }
    }

    const struct nbrec_logical_router *nbr;
    NBREC_LOGICAL_ROUTER_FOR_EACH (nbr, ctx->ovnnb_idl) {
        if (!lrouter_is_enabled(nbr)) {
            continue;
        }

        struct ovn_datapath *od = ovn_datapath_find(datapaths,
                                                    &nbr->header_.uuid);
        if (od) {
            if (!od->nbs) {
                od->nbr = nbr;
                ovs_list_remove(&od->list);
                ovs_list_push_back(both, &od->list);
            } else {
                /* Can't happen! */
                static struct vlog_rate_limit rl = VLOG_RATE_LIMIT_INIT(5, 1);
                VLOG_WARN_RL(&rl,
                             "duplicate UUID "UUID_FMT" in OVN_Northbound",
                             UUID_ARGS(&nbr->header_.uuid));
                continue;
            }
        } else {
            od = ovn_datapath_create(datapaths, &nbr->header_.uuid,
                                     NULL, nbr, NULL);
            ovs_list_push_back(nb_only, &od->list);
        }
    }
}

static uint32_t
ovn_datapath_allocate_key(struct hmap *dp_tnlids)
{
    static uint32_t hint;
    return allocate_tnlid(dp_tnlids, "datapath", (1u << 24) - 1, &hint);
  }

  /* Updates the southbound Datapath_Binding table so that it contains the
   * logical switches and routers specified by the northbound database.
   *
   * Initializes 'datapaths' to contain a "struct ovn_datapath" for every logical
   * switch and router. */
  static void
  build_datapaths(struct northd_context *ctx, struct hmap *datapaths)
  {
    struct ovs_list sb_only, nb_only, both;

    join_datapaths(ctx, datapaths, &sb_only, &nb_only, &both);

    if (!ovs_list_is_empty(&nb_only)) {
      /* First index the in-use datapath tunnel IDs. */
      struct hmap dp_tnlids = HMAP_INITIALIZER(&dp_tnlids);
      struct ovn_datapath *od;
      LIST_FOR_EACH (od, list, &both) {
	add_tnlid(&dp_tnlids, od->sb->tunnel_key);
      }

      /* Add southbound record for each unmatched northbound record. */
      LIST_FOR_EACH (od, list, &nb_only) {
	uint16_t tunnel_key = ovn_datapath_allocate_key(&dp_tnlids);
	if (!tunnel_key) {
	  break;
	}

	od->sb = sbrec_datapath_binding_insert(ctx->ovnsb_txn);

            /* Get the logical-switch or logical-router UUID to set in
             * external-ids. */
            char uuid_s[UUID_LEN + 1];
            sprintf(uuid_s, UUID_FMT, UUID_ARGS(&od->key));
            const char *key = od->nbs ? "logical-switch" : "logical-router";

            /* Get name to set in external-ids. */
            const char *name = od->nbs ? od->nbs->name : od->nbr->name;

            /* Set external-ids. */
            struct smap ids = SMAP_INITIALIZER(&ids);
            smap_add(&ids, key, uuid_s);
            if (*name) {
                smap_add(&ids, "name", name);
            }
            sbrec_datapath_binding_set_external_ids(od->sb, &ids);
            smap_destroy(&ids);

	sbrec_datapath_binding_set_tunnel_key(od->sb, tunnel_key);
      }
      destroy_tnlids(&dp_tnlids);
    }

    /* Delete southbound records without northbound matches. */
    struct ovn_datapath *od, *next;
    LIST_FOR_EACH_SAFE (od, next, list, &sb_only) {
      ovs_list_remove(&od->list);
      sbrec_datapath_binding_delete(od->sb);
      ovn_datapath_destroy(datapaths, od);
    }
  }

  struct ovn_port {
    struct hmap_node key_node;  /* Index on 'key'. */
    char *key;                  /* nbs->name, nbr->name, sb->logical_port. */
    char *json_key;             /* 'key', quoted for use in JSON. */

    const struct sbrec_port_binding *sb;         /* May be NULL. */

    /* Logical switch port data. */
    const struct nbrec_logical_switch_port *nbsp; /* May be NULL. */

    struct lport_addresses *lsp_addrs;  /* Logical switch port addresses. */
    unsigned int n_lsp_addrs;

    struct lport_addresses *ps_addrs;   /* Port security addresses. */
    unsigned int n_ps_addrs;

    /* Logical router port data. */
    const struct nbrec_logical_router_port *nbrp; /* May be NULL. */

    struct lport_addresses lrp_networks;

    /* The port's peer:
     *
     *     - A switch port S of type "router" has a router port R as a peer,
     *       and R in turn has S has its peer.
     *
     *     - Two connected logical router ports have each other as peer. */
    struct ovn_port *peer;

    struct ovn_datapath *od;

    struct ovs_list list;       /* In list of similar records. */
};

static struct ovn_port *
ovn_port_create(struct hmap *ports, const char *key,
                const struct nbrec_logical_switch_port *nbsp,
                const struct nbrec_logical_router_port *nbrp,
                const struct sbrec_port_binding *sb)
{
    struct ovn_port *op = xzalloc(sizeof *op);

    struct ds json_key = DS_EMPTY_INITIALIZER;
    json_string_escape(key, &json_key);
    op->json_key = ds_steal_cstr(&json_key);

    op->key = xstrdup(key);
    op->sb = sb;
    op->nbsp = nbsp;
    op->nbrp = nbrp;
    hmap_insert(ports, &op->key_node, hash_string(op->key, 0));
    return op;
  }

  static void
  ovn_port_destroy(struct hmap *ports, struct ovn_port *port)
  {
    if (port) {
        /* Don't remove port->list.  It is used within build_ports() as a
         * private list and once we've exited that function it is not safe to
         * use it. */
        hmap_remove(ports, &port->key_node);

        for (int i = 0; i < port->n_lsp_addrs; i++) {
            destroy_lport_addresses(&port->lsp_addrs[i]);
        }
        free(port->lsp_addrs);

        for (int i = 0; i < port->n_ps_addrs; i++) {
            destroy_lport_addresses(&port->ps_addrs[i]);
        }
        free(port->ps_addrs);

        destroy_lport_addresses(&port->lrp_networks);
        free(port->json_key);
        free(port->key);
        free(port);
    }
}

static struct ovn_port *
ovn_port_find(struct hmap *ports, const char *name)
{
    struct ovn_port *op;

    HMAP_FOR_EACH_WITH_HASH (op, key_node, hash_string(name, 0), ports) {
      if (!strcmp(op->key, name)) {
	return op;
      }
    }
    return NULL;
  }

  static uint32_t
  ovn_port_allocate_key(struct ovn_datapath *od)
  {
    return allocate_tnlid(&od->port_tnlids, "port",
                          (1u << 15) - 1, &od->port_key_hint);
}

static bool
ipam_is_duplicate_mac(struct eth_addr *ea, uint64_t mac64, bool warn)
{
    struct macam_node *macam_node;
    HMAP_FOR_EACH_WITH_HASH (macam_node, hmap_node, hash_uint64(mac64),
                             &macam) {
        if (eth_addr_equals(*ea, macam_node->mac_addr)) {
            if (warn) {
                static struct vlog_rate_limit rl = VLOG_RATE_LIMIT_INIT(1, 1);
                VLOG_WARN_RL(&rl, "Duplicate MAC set: "ETH_ADDR_FMT,
                             ETH_ADDR_ARGS(macam_node->mac_addr));
            }
            return true;
        }
    }
    return false;
}

static bool
ipam_is_duplicate_ip(struct ovn_datapath *od, uint32_t ip, bool warn)
{
    struct ipam_node *ipam_node;
    HMAP_FOR_EACH_WITH_HASH (ipam_node, hmap_node, hash_int(ip, 0),
                             &od->ipam) {
        if (ipam_node->ip_addr == ip) {
            if (warn) {
                static struct vlog_rate_limit rl = VLOG_RATE_LIMIT_INIT(1, 1);
                VLOG_WARN_RL(&rl, "Duplicate IP set: "IP_FMT,
                             IP_ARGS(htonl(ip)));
            }
            return true;
        }
    }
    return false;
}

static void
ipam_insert_mac(struct eth_addr *ea, bool check)
{
    if (!ea) {
        return;
    }

    uint64_t mac64 = eth_addr_to_uint64(*ea);
    /* If the new MAC was not assigned by this address management system or
     * check is true and the new MAC is a duplicate, do not insert it into the
     * macam hmap. */
    if (((mac64 ^ MAC_ADDR_PREFIX) >> 24)
        || (check && ipam_is_duplicate_mac(ea, mac64, true))) {
        return;
    }

    struct macam_node *new_macam_node = xmalloc(sizeof *new_macam_node);
    new_macam_node->mac_addr = *ea;
    hmap_insert(&macam, &new_macam_node->hmap_node, hash_uint64(mac64));
}

static void
ipam_insert_ip(struct ovn_datapath *od, uint32_t ip, bool check)
{
    if (!od) {
        return;
    }

    if (check && ipam_is_duplicate_ip(od, ip, true)) {
        return;
    }

    struct ipam_node *new_ipam_node = xmalloc(sizeof *new_ipam_node);
    new_ipam_node->ip_addr = ip;
    hmap_insert(&od->ipam, &new_ipam_node->hmap_node, hash_int(ip, 0));
}

static void
ipam_insert_lsp_addresses(struct ovn_datapath *od, struct ovn_port *op,
                          char *address)
{
    if (!od || !op || !address || !strcmp(address, "unknown")
        || is_dynamic_lsp_address(address)) {
        return;
    }

    struct lport_addresses laddrs;
    if (!extract_lsp_addresses(address, &laddrs)) {
        static struct vlog_rate_limit rl = VLOG_RATE_LIMIT_INIT(1, 1);
        VLOG_WARN_RL(&rl, "Extract addresses failed.");
        return;
    }
    ipam_insert_mac(&laddrs.ea, true);

    /* IP is only added to IPAM if the switch's subnet option
     * is set, whereas MAC is always added to MACAM. */
    if (!smap_get(&od->nbs->other_config, "subnet")) {
        destroy_lport_addresses(&laddrs);
        return;
    }

    for (size_t j = 0; j < laddrs.n_ipv4_addrs; j++) {
        uint32_t ip = ntohl(laddrs.ipv4_addrs[j].addr);
        ipam_insert_ip(od, ip, true);
    }

    destroy_lport_addresses(&laddrs);
}

static void
ipam_add_port_addresses(struct ovn_datapath *od, struct ovn_port *op)
{
    if (!od || !op) {
        return;
    }

    if (op->nbsp) {
        /* Add all the port's addresses to address data structures. */
        for (size_t i = 0; i < op->nbsp->n_addresses; i++) {
            ipam_insert_lsp_addresses(od, op, op->nbsp->addresses[i]);
        }
        if (op->nbsp->dynamic_addresses) {
            ipam_insert_lsp_addresses(od, op, op->nbsp->dynamic_addresses);
        }
    } else if (op->nbrp) {
        struct lport_addresses lrp_networks;
        if (!extract_lrp_networks(op->nbrp, &lrp_networks)) {
            static struct vlog_rate_limit rl
                = VLOG_RATE_LIMIT_INIT(1, 1);
            VLOG_WARN_RL(&rl, "Extract addresses failed.");
            return;
        }
        ipam_insert_mac(&lrp_networks.ea, true);

        if (!op->peer || !op->peer->nbsp || !op->peer->od || !op->peer->od->nbs
            || !smap_get(&op->peer->od->nbs->other_config, "subnet")) {
            destroy_lport_addresses(&lrp_networks);
            return;
        }

        for (size_t i = 0; i < lrp_networks.n_ipv4_addrs; i++) {
            uint32_t ip = ntohl(lrp_networks.ipv4_addrs[i].addr);
            ipam_insert_ip(op->peer->od, ip, true);
        }

        destroy_lport_addresses(&lrp_networks);
    }
}

static uint64_t
ipam_get_unused_mac(void)
{
    /* Stores the suffix of the most recently ipam-allocated MAC address. */
    static uint32_t last_mac;

    uint64_t mac64;
    struct eth_addr mac;
    uint32_t mac_addr_suffix, i;
    for (i = 0; i < MAC_ADDR_SPACE - 1; i++) {
        /* The tentative MAC's suffix will be in the interval (1, 0xfffffe). */
        mac_addr_suffix = ((last_mac + i) % (MAC_ADDR_SPACE - 1)) + 1;
        mac64 = MAC_ADDR_PREFIX | mac_addr_suffix;
        eth_addr_from_uint64(mac64, &mac);
        if (!ipam_is_duplicate_mac(&mac, mac64, false)) {
            last_mac = mac_addr_suffix;
            break;
        }
    }

    if (i == MAC_ADDR_SPACE) {
        static struct vlog_rate_limit rl = VLOG_RATE_LIMIT_INIT(5, 1);
        VLOG_WARN_RL(&rl, "MAC address space exhausted.");
        mac64 = 0;
    }

    return mac64;
}

static uint32_t
ipam_get_unused_ip(struct ovn_datapath *od, uint32_t subnet, uint32_t mask)
{
    if (!od) {
        return 0;
    }

    uint32_t ip = 0;

    /* Find an unused IP address in subnet. x.x.x.1 is reserved for a
     * logical router port. */
    for (uint32_t i = 2; i < ~mask; i++) {
        uint32_t tentative_ip = subnet + i;
        if (!ipam_is_duplicate_ip(od, tentative_ip, false)) {
            ip = tentative_ip;
            break;
        }
    }

    if (!ip) {
        static struct vlog_rate_limit rl = VLOG_RATE_LIMIT_INIT(5, 1);
        VLOG_WARN_RL( &rl, "Subnet address space has been exhausted.");
    }

    return ip;
}

static bool
ipam_allocate_addresses(struct ovn_datapath *od, struct ovn_port *op,
                        const char *addrspec, ovs_be32 subnet, ovs_be32 mask)
{
    if (!od || !op || !op->nbsp) {
        return false;
    }

    uint32_t ip = ipam_get_unused_ip(od, ntohl(subnet), ntohl(mask));
    if (!ip) {
        return false;
    }

    struct eth_addr mac;
    bool check_mac;
    int n = 0;

    if (ovs_scan(addrspec, ETH_ADDR_SCAN_FMT" dynamic%n",
                 ETH_ADDR_SCAN_ARGS(mac), &n)
        && addrspec[n] == '\0') {
        check_mac = true;
    } else {
        uint64_t mac64 = ipam_get_unused_mac();
        if (!mac64) {
            return false;
        }
        eth_addr_from_uint64(mac64, &mac);
        check_mac = false;
    }

    /* Add MAC/IP to MACAM/IPAM hmaps if both addresses were allocated
     * successfully. */
    ipam_insert_ip(od, ip, false);
    ipam_insert_mac(&mac, check_mac);

    char *new_addr = xasprintf(ETH_ADDR_FMT" "IP_FMT,
                               ETH_ADDR_ARGS(mac), IP_ARGS(htonl(ip)));
    nbrec_logical_switch_port_set_dynamic_addresses(op->nbsp, new_addr);
    free(new_addr);

    return true;
}

static void
build_ipam(struct hmap *datapaths, struct hmap *ports)
{
    /* IPAM generally stands for IP address management.  In non-virtualized
     * world, MAC addresses come with the hardware.  But, with virtualized
     * workloads, they need to be assigned and managed.  This function
     * does both IP address management (ipam) and MAC address management
     * (macam). */

    /* If the switch's other_config:subnet is set, allocate new addresses for
     * ports that have the "dynamic" keyword in their addresses column. */
    struct ovn_datapath *od;
    HMAP_FOR_EACH (od, key_node, datapaths) {
        if (od->nbs) {
            const char *subnet_str = smap_get(&od->nbs->other_config,
                                              "subnet");
            if (!subnet_str) {
                continue;
            }

            ovs_be32 subnet, mask;
            char *error = ip_parse_masked(subnet_str, &subnet, &mask);
            if (error || mask == OVS_BE32_MAX || !ip_is_cidr(mask)) {
                static struct vlog_rate_limit rl
                    = VLOG_RATE_LIMIT_INIT(5, 1);
                VLOG_WARN_RL(&rl, "bad 'subnet' %s", subnet_str);
                free(error);
                continue;
            }

            struct ovn_port *op;
            for (size_t i = 0; i < od->nbs->n_ports; i++) {
                const struct nbrec_logical_switch_port *nbsp =
                    od->nbs->ports[i];

                if (!nbsp) {
                    continue;
                }

                op = ovn_port_find(ports, nbsp->name);
                if (!op || (op->nbsp && op->peer)) {
                    /* Do not allocate addresses for logical switch ports that
                     * have a peer. */
                    continue;
                }

                for (size_t j = 0; j < nbsp->n_addresses; j++) {
                    if (is_dynamic_lsp_address(nbsp->addresses[j])
                        && !nbsp->dynamic_addresses) {
                        if (!ipam_allocate_addresses(od, op,
                                             nbsp->addresses[j], subnet, mask)
                            || !extract_lsp_addresses(nbsp->dynamic_addresses,
                                            &op->lsp_addrs[op->n_lsp_addrs])) {
                            static struct vlog_rate_limit rl
                                = VLOG_RATE_LIMIT_INIT(1, 1);
                            VLOG_INFO_RL(&rl, "Failed to allocate address.");
                        } else {
                            op->n_lsp_addrs++;
                        }
                        break;
                    }
                }
            }
        }
    }
}

/* Tag allocation for nested containers.
 *
 * For a logical switch port with 'parent_name' and a request to allocate tags,
 * keeps a track of all allocated tags. */
struct tag_alloc_node {
    struct hmap_node hmap_node;
    char *parent_name;
    unsigned long *allocated_tags;  /* A bitmap to track allocated tags. */
};

static void
tag_alloc_destroy(struct hmap *tag_alloc_table)
{
    struct tag_alloc_node *node;
    HMAP_FOR_EACH_POP (node, hmap_node, tag_alloc_table) {
        bitmap_free(node->allocated_tags);
        free(node->parent_name);
        free(node);
    }
    hmap_destroy(tag_alloc_table);
}

static struct tag_alloc_node *
tag_alloc_get_node(struct hmap *tag_alloc_table, const char *parent_name)
{
    /* If a node for the 'parent_name' exists, return it. */
    struct tag_alloc_node *tag_alloc_node;
    HMAP_FOR_EACH_WITH_HASH (tag_alloc_node, hmap_node,
                             hash_string(parent_name, 0),
                             tag_alloc_table) {
        if (!strcmp(tag_alloc_node->parent_name, parent_name)) {
            return tag_alloc_node;
        }
    }

    /* Create a new node. */
    tag_alloc_node = xmalloc(sizeof *tag_alloc_node);
    tag_alloc_node->parent_name = xstrdup(parent_name);
    tag_alloc_node->allocated_tags = bitmap_allocate(MAX_OVN_TAGS);
    /* Tag 0 is invalid for nested containers. */
    bitmap_set1(tag_alloc_node->allocated_tags, 0);
    hmap_insert(tag_alloc_table, &tag_alloc_node->hmap_node,
                hash_string(parent_name, 0));

    return tag_alloc_node;
}

static void
tag_alloc_add_existing_tags(struct hmap *tag_alloc_table,
                            const struct nbrec_logical_switch_port *nbsp)
{
    /* Add the tags of already existing nested containers.  If there is no
     * 'nbsp->parent_name' or no 'nbsp->tag' set, there is nothing to do. */
    if (!nbsp->parent_name || !nbsp->parent_name[0] || !nbsp->tag) {
        return;
    }

    struct tag_alloc_node *tag_alloc_node;
    tag_alloc_node = tag_alloc_get_node(tag_alloc_table, nbsp->parent_name);
    bitmap_set1(tag_alloc_node->allocated_tags, *nbsp->tag);
}

static void
tag_alloc_create_new_tag(struct hmap *tag_alloc_table,
                         const struct nbrec_logical_switch_port *nbsp)
{
    if (!nbsp->tag_request) {
        return;
    }

    if (nbsp->parent_name && nbsp->parent_name[0]
        && *nbsp->tag_request == 0) {
        /* For nested containers that need allocation, do the allocation. */

        if (nbsp->tag) {
            /* This has already been allocated. */
            return;
        }

        struct tag_alloc_node *tag_alloc_node;
        int64_t tag;
        tag_alloc_node = tag_alloc_get_node(tag_alloc_table,
                                            nbsp->parent_name);
        tag = bitmap_scan(tag_alloc_node->allocated_tags, 0, 1, MAX_OVN_TAGS);
        if (tag == MAX_OVN_TAGS) {
            static struct vlog_rate_limit rl = VLOG_RATE_LIMIT_INIT(1, 1);
            VLOG_ERR_RL(&rl, "out of vlans for logical switch ports with "
                        "parent %s", nbsp->parent_name);
            return;
        }
        bitmap_set1(tag_alloc_node->allocated_tags, tag);
        nbrec_logical_switch_port_set_tag(nbsp, &tag, 1);
    } else if (*nbsp->tag_request != 0) {
        /* For everything else, copy the contents of 'tag_request' to 'tag'. */
        nbrec_logical_switch_port_set_tag(nbsp, nbsp->tag_request, 1);
    }
}


static void
join_logical_ports(struct northd_context *ctx,
                   struct hmap *datapaths, struct hmap *ports,
                   struct hmap *chassis_qdisc_queues,
                   struct hmap *tag_alloc_table, struct ovs_list *sb_only,
                   struct ovs_list *nb_only, struct ovs_list *both)
{
    hmap_init(ports);
    ovs_list_init(sb_only);
    ovs_list_init(nb_only);
    ovs_list_init(both);

    const struct sbrec_port_binding *sb;
    SBREC_PORT_BINDING_FOR_EACH (sb, ctx->ovnsb_idl) {
      struct ovn_port *op = ovn_port_create(ports, sb->logical_port,
					    NULL, NULL, sb);
      ovs_list_push_back(sb_only, &op->list);
    }

    struct ovn_datapath *od;
    HMAP_FOR_EACH (od, key_node, datapaths) {
        if (od->nbs) {
            for (size_t i = 0; i < od->nbs->n_ports; i++) {
                const struct nbrec_logical_switch_port *nbsp
                    = od->nbs->ports[i];
                struct ovn_port *op = ovn_port_find(ports, nbsp->name);
                if (op) {
                    if (op->nbsp || op->nbrp) {
                        static struct vlog_rate_limit rl
                            = VLOG_RATE_LIMIT_INIT(5, 1);
                        VLOG_WARN_RL(&rl, "duplicate logical port %s",
                                     nbsp->name);
                        continue;
                    }
                    op->nbsp = nbsp;
                    ovs_list_remove(&op->list);

                    uint32_t queue_id = smap_get_int(&op->sb->options,
                                                     "qdisc_queue_id", 0);
                    if (queue_id && op->sb->chassis) {
                        add_chassis_queue(
                             chassis_qdisc_queues, &op->sb->chassis->header_.uuid,
                             queue_id);
                    }

                    ovs_list_push_back(both, &op->list);

                    /* This port exists due to a SB binding, but should
                     * not have been initialized fully. */
                    ovs_assert(!op->n_lsp_addrs && !op->n_ps_addrs);
                } else {
                    op = ovn_port_create(ports, nbsp->name, nbsp, NULL, NULL);
                    ovs_list_push_back(nb_only, &op->list);
                }

                op->lsp_addrs
                    = xmalloc(sizeof *op->lsp_addrs * nbsp->n_addresses);
                for (size_t j = 0; j < nbsp->n_addresses; j++) {
                    if (!strcmp(nbsp->addresses[j], "unknown")) {
                        continue;
                    }
                    if (is_dynamic_lsp_address(nbsp->addresses[j])) {
                        if (nbsp->dynamic_addresses) {
                            if (!extract_lsp_addresses(nbsp->dynamic_addresses,
                                            &op->lsp_addrs[op->n_lsp_addrs])) {
                                static struct vlog_rate_limit rl
                                    = VLOG_RATE_LIMIT_INIT(1, 1);
                                VLOG_INFO_RL(&rl, "invalid syntax '%s' in "
                                                  "logical switch port "
                                                  "dynamic_addresses. No "
                                                  "MAC address found",
                                                  op->nbsp->dynamic_addresses);
                                continue;
                            }
                        } else {
                            continue;
                        }
                    } else if (!extract_lsp_addresses(nbsp->addresses[j],
                                           &op->lsp_addrs[op->n_lsp_addrs])) {
                        static struct vlog_rate_limit rl
                            = VLOG_RATE_LIMIT_INIT(1, 1);
                        VLOG_INFO_RL(&rl, "invalid syntax '%s' in logical "
                                          "switch port addresses. No MAC "
                                          "address found",
                                          op->nbsp->addresses[j]);
                        continue;
                    }
                    op->n_lsp_addrs++;
                }

                op->ps_addrs
                    = xmalloc(sizeof *op->ps_addrs * nbsp->n_port_security);
                for (size_t j = 0; j < nbsp->n_port_security; j++) {
                    if (!extract_lsp_addresses(nbsp->port_security[j],
                                               &op->ps_addrs[op->n_ps_addrs])) {
                        static struct vlog_rate_limit rl
                            = VLOG_RATE_LIMIT_INIT(1, 1);
                        VLOG_INFO_RL(&rl, "invalid syntax '%s' in port "
                                          "security. No MAC address found",
                                          op->nbsp->port_security[j]);
                        continue;
                    }
                    op->n_ps_addrs++;
                }

                op->od = od;
                ipam_add_port_addresses(od, op);
                tag_alloc_add_existing_tags(tag_alloc_table, nbsp);
            }
        } else {
            for (size_t i = 0; i < od->nbr->n_ports; i++) {
                const struct nbrec_logical_router_port *nbrp
                    = od->nbr->ports[i];

                struct lport_addresses lrp_networks;
                if (!extract_lrp_networks(nbrp, &lrp_networks)) {
                    static struct vlog_rate_limit rl
                        = VLOG_RATE_LIMIT_INIT(5, 1);
                    VLOG_WARN_RL(&rl, "bad 'mac' %s", nbrp->mac);
                    continue;
                }

                if (!lrp_networks.n_ipv4_addrs && !lrp_networks.n_ipv6_addrs) {
                    continue;
                }

                struct ovn_port *op = ovn_port_find(ports, nbrp->name);
                if (op) {
                    if (op->nbsp || op->nbrp) {
                        static struct vlog_rate_limit rl
                            = VLOG_RATE_LIMIT_INIT(5, 1);
                        VLOG_WARN_RL(&rl, "duplicate logical router port %s",
                                     nbrp->name);
                        continue;
                    }
                    op->nbrp = nbrp;
                    ovs_list_remove(&op->list);
                    ovs_list_push_back(both, &op->list);

                    /* This port exists but should not have been
                     * initialized fully. */
                    ovs_assert(!op->lrp_networks.n_ipv4_addrs
                               && !op->lrp_networks.n_ipv6_addrs);
                } else {
                    op = ovn_port_create(ports, nbrp->name, NULL, nbrp, NULL);
                    ovs_list_push_back(nb_only, &op->list);
                }

                op->lrp_networks = lrp_networks;
                op->od = od;
                ipam_add_port_addresses(op->od, op);
            }
        }
    }

    /* Connect logical router ports, and logical switch ports of type "router",
     * to their peers. */
    struct ovn_port *op;
    HMAP_FOR_EACH (op, key_node, ports) {
        if (op->nbsp && !strcmp(op->nbsp->type, "router")) {
            const char *peer_name = smap_get(&op->nbsp->options, "router-port");
            if (!peer_name) {
                continue;
            }

            struct ovn_port *peer = ovn_port_find(ports, peer_name);
            if (!peer || !peer->nbrp) {
                continue;
            }

            peer->peer = op;
            op->peer = peer;
            op->od->router_ports = xrealloc(
                op->od->router_ports,
                sizeof *op->od->router_ports * (op->od->n_router_ports + 1));
            op->od->router_ports[op->od->n_router_ports++] = op;
        } else if (op->nbrp && op->nbrp->peer) {
            struct ovn_port *peer = ovn_port_find(ports, op->nbrp->peer);
            if (peer) {
                if (peer->nbrp) {
                    op->peer = peer;
                } else if (peer->nbsp) {
                    /* An ovn_port for a switch port of type "router" does have
                     * a router port as its peer (see the case above for
                     * "router" ports), but this is set via options:router-port
                     * in Logical_Switch_Port and does not involve the
                     * Logical_Router_Port's 'peer' column. */
                    static struct vlog_rate_limit rl =
                            VLOG_RATE_LIMIT_INIT(5, 1);
                    VLOG_WARN_RL(&rl, "Bad configuration: The peer of router "
                                 "port %s is a switch port", op->key);
                }
            }
        }
    }
}

static void
ovn_port_update_sbrec(const struct ovn_port *op,
                      struct hmap *chassis_qdisc_queues)
{
    sbrec_port_binding_set_datapath(op->sb, op->od->sb);
    if (op->nbrp) {
        /* If the router is for l3 gateway, it resides on a chassis
         * and its port type is "l3gateway". */
        const char *chassis = smap_get(&op->od->nbr->options, "chassis");
        if (chassis) {
            sbrec_port_binding_set_type(op->sb, "l3gateway");
        } else {
            sbrec_port_binding_set_type(op->sb, "patch");
        }

        const char *peer = op->peer ? op->peer->key : "<error>";
        struct smap new;
        smap_init(&new);
        smap_add(&new, "peer", peer);
        if (chassis) {
            smap_add(&new, "l3gateway-chassis", chassis);
        }
        sbrec_port_binding_set_options(op->sb, &new);
        smap_destroy(&new);

        sbrec_port_binding_set_parent_port(op->sb, NULL);
        sbrec_port_binding_set_tag(op->sb, NULL, 0);
        sbrec_port_binding_set_mac(op->sb, NULL, 0);
    } else {
        if (strcmp(op->nbsp->type, "router")) {
            uint32_t queue_id = smap_get_int(
                    &op->sb->options, "qdisc_queue_id", 0);
            bool has_qos = port_has_qos_params(&op->nbsp->options);
            struct smap options;

            if (op->sb->chassis && has_qos && !queue_id) {
                queue_id = allocate_chassis_queueid(chassis_qdisc_queues,
                                                    op->sb->chassis);
            } else if (!has_qos && queue_id) {
                free_chassis_queueid(chassis_qdisc_queues,
                                     op->sb->chassis,
                                     queue_id);
                queue_id = 0;
            }

            smap_clone(&options, &op->nbsp->options);
            if (queue_id) {
                smap_add_format(&options,
                                "qdisc_queue_id", "%d", queue_id);
            }
            sbrec_port_binding_set_options(op->sb, &options);
            smap_destroy(&options);
            sbrec_port_binding_set_type(op->sb, op->nbsp->type);
        } else {
            const char *chassis = NULL;
            if (op->peer && op->peer->od && op->peer->od->nbr) {
                chassis = smap_get(&op->peer->od->nbr->options, "chassis");
            }

            /* A switch port connected to a gateway router is also of
             * type "l3gateway". */
            if (chassis) {
                sbrec_port_binding_set_type(op->sb, "l3gateway");
            } else {
                sbrec_port_binding_set_type(op->sb, "patch");
            }

            const char *router_port = smap_get_def(&op->nbsp->options,
                                                   "router-port", "<error>");
            struct smap new;
            smap_init(&new);
            smap_add(&new, "peer", router_port);
            if (chassis) {
                smap_add(&new, "l3gateway-chassis", chassis);
            }

            const char *nat_addresses = smap_get(&op->nbsp->options,
                                           "nat-addresses");
            if (nat_addresses) {
                struct lport_addresses laddrs;
                if (!extract_lsp_addresses(nat_addresses, &laddrs)) {
                    static struct vlog_rate_limit rl =
                        VLOG_RATE_LIMIT_INIT(1, 1);
                    VLOG_WARN_RL(&rl, "Error extracting nat-addresses.");
                } else {
                    smap_add(&new, "nat-addresses", nat_addresses);
                    destroy_lport_addresses(&laddrs);
                }
            }
            sbrec_port_binding_set_options(op->sb, &new);
            smap_destroy(&new);
        }
        sbrec_port_binding_set_parent_port(op->sb, op->nbsp->parent_name);
        sbrec_port_binding_set_tag(op->sb, op->nbsp->tag, op->nbsp->n_tag);
        sbrec_port_binding_set_mac(op->sb, (const char **) op->nbsp->addresses,
                                   op->nbsp->n_addresses);
    }
}

/* Remove mac_binding entries that refer to logical_ports which are
 * deleted. */
static void
cleanup_mac_bindings(struct northd_context *ctx, struct hmap *ports)
{
    const struct sbrec_mac_binding *b, *n;
    SBREC_MAC_BINDING_FOR_EACH_SAFE (b, n, ctx->ovnsb_idl) {
        if (!ovn_port_find(ports, b->logical_port)) {
            sbrec_mac_binding_delete(b);
        }
    }
}

/* Updates the southbound Port_Binding table so that it contains the logical
 * switch ports specified by the northbound database.
 *
 * Initializes 'ports' to contain a "struct ovn_port" for every logical port,
 * using the "struct ovn_datapath"s in 'datapaths' to look up logical
 * datapaths. */
static void
build_ports(struct northd_context *ctx, struct hmap *datapaths,
            struct hmap *ports)
{
    struct ovs_list sb_only, nb_only, both;
    struct hmap tag_alloc_table = HMAP_INITIALIZER(&tag_alloc_table);
    struct hmap chassis_qdisc_queues = HMAP_INITIALIZER(&chassis_qdisc_queues);

    join_logical_ports(ctx, datapaths, ports, &chassis_qdisc_queues,
                       &tag_alloc_table, &sb_only, &nb_only, &both);

    struct ovn_port *op, *next;
    /* For logical ports that are in both databases, update the southbound
     * record based on northbound data.  Also index the in-use tunnel_keys.
     * For logical ports that are in NB database, do any tag allocation
     * needed. */
    LIST_FOR_EACH_SAFE (op, next, list, &both) {
        if (op->nbsp) {
            tag_alloc_create_new_tag(&tag_alloc_table, op->nbsp);
        }
        ovn_port_update_sbrec(op, &chassis_qdisc_queues);

      add_tnlid(&op->od->port_tnlids, op->sb->tunnel_key);
      if (op->sb->tunnel_key > op->od->port_key_hint) {
	op->od->port_key_hint = op->sb->tunnel_key;
      }
    }

    /* Add southbound record for each unmatched northbound record. */
    LIST_FOR_EACH_SAFE (op, next, list, &nb_only) {
      uint16_t tunnel_key = ovn_port_allocate_key(op->od);
      if (!tunnel_key) {
	continue;
      }

<<<<<<< HEAD
      op->sb = sbrec_port_binding_insert(ctx->ovnsb_txn);
      ovn_port_update_sbrec(op);
=======
        op->sb = sbrec_port_binding_insert(ctx->ovnsb_txn);
        ovn_port_update_sbrec(op, &chassis_qdisc_queues);
>>>>>>> 2d54d801

      sbrec_port_binding_set_logical_port(op->sb, op->key);
      sbrec_port_binding_set_tunnel_key(op->sb, tunnel_key);
    }

    bool remove_mac_bindings = false;
    if (!ovs_list_is_empty(&sb_only)) {
        remove_mac_bindings = true;
    }

    /* Delete southbound records without northbound matches. */
    LIST_FOR_EACH_SAFE(op, next, list, &sb_only) {
      ovs_list_remove(&op->list);
      sbrec_port_binding_delete(op->sb);
      ovn_port_destroy(ports, op);
    }

    if (remove_mac_bindings) {
        cleanup_mac_bindings(ctx, ports);
    }

    tag_alloc_destroy(&tag_alloc_table);
    destroy_chassis_queues(&chassis_qdisc_queues);
}

#define OVN_MIN_MULTICAST 32768
#define OVN_MAX_MULTICAST 65535

  struct multicast_group {
    const char *name;
    uint16_t key;               /* OVN_MIN_MULTICAST...OVN_MAX_MULTICAST. */
  };

#define MC_FLOOD "_MC_flood"
  static const struct multicast_group mc_flood = { MC_FLOOD, 65535 };

#define MC_UNKNOWN "_MC_unknown"
  static const struct multicast_group mc_unknown = { MC_UNKNOWN, 65534 };

  static bool
  multicast_group_equal(const struct multicast_group *a,
			const struct multicast_group *b)
  {
    return !strcmp(a->name, b->name) && a->key == b->key;
  }

  /* Multicast group entry. */
  struct ovn_multicast {
    struct hmap_node hmap_node; /* Index on 'datapath' and 'key'. */
    struct ovn_datapath *datapath;
    const struct multicast_group *group;

    struct ovn_port **ports;
    size_t n_ports, allocated_ports;
  };

  static uint32_t
  ovn_multicast_hash(const struct ovn_datapath *datapath,
		     const struct multicast_group *group)
  {
    return hash_pointer(datapath, group->key);
  }

  static struct ovn_multicast *
  ovn_multicast_find(struct hmap *mcgroups, struct ovn_datapath *datapath,
		     const struct multicast_group *group)
  {
    struct ovn_multicast *mc;

    HMAP_FOR_EACH_WITH_HASH (mc, hmap_node,
			     ovn_multicast_hash(datapath, group), mcgroups) {
      if (mc->datapath == datapath
	  && multicast_group_equal(mc->group, group)) {
	return mc;
      }
    }
    return NULL;
  }

  static void
  ovn_multicast_add(struct hmap *mcgroups, const struct multicast_group *group,
		    struct ovn_port *port)
  {
    struct ovn_datapath *od = port->od;
    struct ovn_multicast *mc = ovn_multicast_find(mcgroups, od, group);
    if (!mc) {
      mc = xmalloc(sizeof *mc);
      hmap_insert(mcgroups, &mc->hmap_node, ovn_multicast_hash(od, group));
      mc->datapath = od;
      mc->group = group;
      mc->n_ports = 0;
      mc->allocated_ports = 4;
      mc->ports = xmalloc(mc->allocated_ports * sizeof *mc->ports);
    }
    if (mc->n_ports >= mc->allocated_ports) {
      mc->ports = x2nrealloc(mc->ports, &mc->allocated_ports,
			     sizeof *mc->ports);
    }
    mc->ports[mc->n_ports++] = port;
  }

  static void
  ovn_multicast_destroy(struct hmap *mcgroups, struct ovn_multicast *mc)
  {
    if (mc) {
      hmap_remove(mcgroups, &mc->hmap_node);
      free(mc->ports);
      free(mc);
    }
  }

  static void
  ovn_multicast_update_sbrec(const struct ovn_multicast *mc,
			     const struct sbrec_multicast_group *sb)
  {
    struct sbrec_port_binding **ports = xmalloc(mc->n_ports * sizeof *ports);
    for (size_t i = 0; i < mc->n_ports; i++) {
      ports[i] = CONST_CAST(struct sbrec_port_binding *, mc->ports[i]->sb);
    }
    sbrec_multicast_group_set_ports(sb, ports, mc->n_ports);
    free(ports);
  }

  /* Logical flow generation.
   *
   * This code generates the Logical_Flow table in the southbound database, as a
   * function of most of the northbound database.
   */

  struct ovn_lflow {
    struct hmap_node hmap_node;

    struct ovn_datapath *od;
    enum ovn_stage stage;
    uint16_t priority;
    char *match;
    char *actions;
<<<<<<< HEAD
  };
=======
    const char *where;
};
>>>>>>> 2d54d801

  static size_t
  ovn_lflow_hash(const struct ovn_lflow *lflow)
  {
    size_t hash = uuid_hash(&lflow->od->key);
    hash = hash_2words((lflow->stage << 16) | lflow->priority, hash);
    hash = hash_string(lflow->match, hash);
    return hash_string(lflow->actions, hash);
  }

  static bool
  ovn_lflow_equal(const struct ovn_lflow *a, const struct ovn_lflow *b)
  {
    return (a->od == b->od
<<<<<<< HEAD
	    && a->stage == b->stage
	    && a->priority == b->priority
	    && !strcmp(a->match, b->match)
	    && !strcmp(a->actions, b->actions));
  }

  static void
  ovn_lflow_init(struct ovn_lflow *lflow, struct ovn_datapath *od,
		 enum ovn_stage stage, uint16_t priority,
		 char *match, char *actions)
  {
=======
            && a->stage == b->stage
            && a->priority == b->priority
            && !strcmp(a->match, b->match)
            && !strcmp(a->actions, b->actions));
}

static void
ovn_lflow_init(struct ovn_lflow *lflow, struct ovn_datapath *od,
               enum ovn_stage stage, uint16_t priority,
               char *match, char *actions, const char *where)
{
>>>>>>> 2d54d801
    lflow->od = od;
    lflow->stage = stage;
    lflow->priority = priority;
    lflow->match = match;
    lflow->actions = actions;
<<<<<<< HEAD

=======
    lflow->where = where;
>>>>>>> 2d54d801
}

/* Adds a row with the specified contents to the Logical_Flow table. */
static void
ovn_lflow_add_at(struct hmap *lflow_map, struct ovn_datapath *od,
                 enum ovn_stage stage, uint16_t priority,
                 const char *match, const char *actions, const char *where)
{
    ovs_assert(ovn_stage_to_datapath_type(stage) == ovn_datapath_get_type(od));

    struct ovn_lflow *lflow = xmalloc(sizeof *lflow);
    ovn_lflow_init(lflow, od, stage, priority,
<<<<<<< HEAD
		   xstrdup(match), xstrdup(actions));
=======
                   xstrdup(match), xstrdup(actions), where);
>>>>>>> 2d54d801
    hmap_insert(lflow_map, &lflow->hmap_node, ovn_lflow_hash(lflow));
  }

<<<<<<< HEAD
  static struct ovn_lflow *
  ovn_lflow_find(struct hmap *lflows, struct ovn_datapath *od,
		 enum ovn_stage stage, uint16_t priority,
		 const char *match, const char *actions)
  {
    struct ovn_lflow target;
    ovn_lflow_init(&target, od, stage, priority,
		   CONST_CAST(char *, match), CONST_CAST(char *, actions));
=======
/* Adds a row with the specified contents to the Logical_Flow table. */
#define ovn_lflow_add(LFLOW_MAP, OD, STAGE, PRIORITY, MATCH, ACTIONS) \
    ovn_lflow_add_at(LFLOW_MAP, OD, STAGE, PRIORITY, MATCH, ACTIONS,  \
                     OVS_SOURCE_LOCATOR)

static struct ovn_lflow *
ovn_lflow_find(struct hmap *lflows, struct ovn_datapath *od,
               enum ovn_stage stage, uint16_t priority,
               const char *match, const char *actions)
{
    struct ovn_lflow target;
    ovn_lflow_init(&target, od, stage, priority,
                   CONST_CAST(char *, match), CONST_CAST(char *, actions),
                   NULL);
>>>>>>> 2d54d801

    struct ovn_lflow *lflow;
    HMAP_FOR_EACH_WITH_HASH (lflow, hmap_node, ovn_lflow_hash(&target),
			     lflows) {
      if (ovn_lflow_equal(lflow, &target)) {
	return lflow;
      }
    }
    return NULL;
  }

  static void
  ovn_lflow_destroy(struct hmap *lflows, struct ovn_lflow *lflow)
  {
    if (lflow) {

        hmap_remove(lflows, &lflow->hmap_node);
        free(lflow->match);
        free(lflow->actions);
        free(lflow);
    }
}

/* Appends port security constraints on L2 address field 'eth_addr_field'
 * (e.g. "eth.src" or "eth.dst") to 'match'.  'ps_addrs', with 'n_ps_addrs'
 * elements, is the collection of port_security constraints from an
 * OVN_NB Logical_Switch_Port row generated by extract_lsp_addresses(). */
static void
build_port_security_l2(const char *eth_addr_field,
                       struct lport_addresses *ps_addrs,
                       unsigned int n_ps_addrs,
                       struct ds *match)
{
    if (!n_ps_addrs) {
        return;
    }

    ds_put_format(match, " && %s == {", eth_addr_field);

    for (size_t i = 0; i < n_ps_addrs; i++) {
        ds_put_format(match, "%s ", ps_addrs[i].ea_s);
    }
    ds_chomp(match, ' ');
    ds_put_cstr(match, "}");
}

  static void
  build_port_security_ipv6_nd_flow(
				   struct ds *match, struct eth_addr ea, struct ipv6_netaddr *ipv6_addrs,
				   int n_ipv6_addrs)
  {
    ds_put_format(match, " && ip6 && nd && ((nd.sll == "ETH_ADDR_FMT" || "
		  "nd.sll == "ETH_ADDR_FMT") || ((nd.tll == "ETH_ADDR_FMT" || "
		  "nd.tll == "ETH_ADDR_FMT")", ETH_ADDR_ARGS(eth_addr_zero),
		  ETH_ADDR_ARGS(ea), ETH_ADDR_ARGS(eth_addr_zero),
		  ETH_ADDR_ARGS(ea));
    if (!n_ipv6_addrs) {
      ds_put_cstr(match, "))");
      return;
    }

    char ip6_str[INET6_ADDRSTRLEN + 1];
    struct in6_addr lla;
    in6_generate_lla(ea, &lla);
    memset(ip6_str, 0, sizeof(ip6_str));
    ipv6_string_mapped(ip6_str, &lla);
    ds_put_format(match, " && (nd.target == %s", ip6_str);

    for(int i = 0; i < n_ipv6_addrs; i++) {
      memset(ip6_str, 0, sizeof(ip6_str));
      ipv6_string_mapped(ip6_str, &ipv6_addrs[i].addr);
      ds_put_format(match, " || nd.target == %s", ip6_str);
    }

    ds_put_format(match, ")))");
  }

  static void
  build_port_security_ipv6_flow(
				enum ovn_pipeline pipeline, struct ds *match, struct eth_addr ea,
				struct ipv6_netaddr *ipv6_addrs, int n_ipv6_addrs)
  {
    char ip6_str[INET6_ADDRSTRLEN + 1];

    ds_put_format(match, " && %s == {",
		  pipeline == P_IN ? "ip6.src" : "ip6.dst");

    /* Allow link-local address. */
    struct in6_addr lla;
    in6_generate_lla(ea, &lla);
    ipv6_string_mapped(ip6_str, &lla);
    ds_put_format(match, "%s, ", ip6_str);

    /* Allow ip6.dst=ff00::/8 for multicast packets */
    if (pipeline == P_OUT) {
      ds_put_cstr(match, "ff00::/8, ");
    }
    for(int i = 0; i < n_ipv6_addrs; i++) {
      ipv6_string_mapped(ip6_str, &ipv6_addrs[i].addr);
      ds_put_format(match, "%s, ", ip6_str);
    }
    /* Replace ", " by "}". */
    ds_chomp(match, ' ');
    ds_chomp(match, ',');
    ds_put_cstr(match, "}");

}

/**
 * Build port security constraints on ARP and IPv6 ND fields
 * and add logical flows to S_SWITCH_IN_PORT_SEC_ND stage.
 *
 * For each port security of the logical port, following
 * logical flows are added
 *   - If the port security has no IP (both IPv4 and IPv6) or
 *     if it has IPv4 address(es)
 *      - Priority 90 flow to allow ARP packets for known MAC addresses
 *        in the eth.src and arp.spa fields. If the port security
 *        has IPv4 addresses, allow known IPv4 addresses in the arp.tpa field.
 *
 *   - If the port security has no IP (both IPv4 and IPv6) or
 *     if it has IPv6 address(es)
 *     - Priority 90 flow to allow IPv6 ND packets for known MAC addresses
 *       in the eth.src and nd.sll/nd.tll fields. If the port security
 *       has IPv6 addresses, allow known IPv6 addresses in the nd.target field
 *       for IPv6 Neighbor Advertisement packet.
 *
 *   - Priority 80 flow to drop ARP and IPv6 ND packets.
 */
static void
build_port_security_nd(struct ovn_port *op, struct hmap *lflows)
{
    struct ds match = DS_EMPTY_INITIALIZER;

    for (size_t i = 0; i < op->n_ps_addrs; i++) {
        struct lport_addresses *ps = &op->ps_addrs[i];

        bool no_ip = !(ps->n_ipv4_addrs || ps->n_ipv6_addrs);

        ds_clear(&match);
        if (ps->n_ipv4_addrs || no_ip) {
            ds_put_format(&match,
                          "inport == %s && eth.src == %s && arp.sha == %s",
                          op->json_key, ps->ea_s, ps->ea_s);

            if (ps->n_ipv4_addrs) {
                ds_put_cstr(&match, " && arp.spa == {");
                for (size_t j = 0; j < ps->n_ipv4_addrs; j++) {
                    /* When the netmask is applied, if the host portion is
                     * non-zero, the host can only use the specified
                     * address in the arp.spa.  If zero, the host is allowed
                     * to use any address in the subnet. */
                    if (ps->ipv4_addrs[j].plen == 32
                        || ps->ipv4_addrs[j].addr & ~ps->ipv4_addrs[j].mask) {
                        ds_put_cstr(&match, ps->ipv4_addrs[j].addr_s);
                    } else {
                        ds_put_format(&match, "%s/%d",
                                      ps->ipv4_addrs[j].network_s,
                                      ps->ipv4_addrs[j].plen);
                    }
                    ds_put_cstr(&match, ", ");
                }
                ds_chomp(&match, ' ');
                ds_chomp(&match, ',');
                ds_put_cstr(&match, "}");
            }
            ovn_lflow_add(lflows, op->od, S_SWITCH_IN_PORT_SEC_ND, 90,
                          ds_cstr(&match), "next;");
        }

        if (ps->n_ipv6_addrs || no_ip) {
            ds_clear(&match);
            ds_put_format(&match, "inport == %s && eth.src == %s",
                          op->json_key, ps->ea_s);
            build_port_security_ipv6_nd_flow(&match, ps->ea, ps->ipv6_addrs,
                                             ps->n_ipv6_addrs);
            ovn_lflow_add(lflows, op->od, S_SWITCH_IN_PORT_SEC_ND, 90,
                          ds_cstr(&match), "next;");
        }
    }

    ds_clear(&match);
    ds_put_format(&match, "inport == %s && (arp || nd)", op->json_key);
    ovn_lflow_add(lflows, op->od, S_SWITCH_IN_PORT_SEC_ND, 80,
                  ds_cstr(&match), "drop;");
    ds_destroy(&match);
}

/**
 * Build port security constraints on IPv4 and IPv6 src and dst fields
 * and add logical flows to S_SWITCH_(IN/OUT)_PORT_SEC_IP stage.
 *
 * For each port security of the logical port, following
 * logical flows are added
 *   - If the port security has IPv4 addresses,
 *     - Priority 90 flow to allow IPv4 packets for known IPv4 addresses
 *
 *   - If the port security has IPv6 addresses,
 *     - Priority 90 flow to allow IPv6 packets for known IPv6 addresses
 *
 *   - If the port security has IPv4 addresses or IPv6 addresses or both
 *     - Priority 80 flow to drop all IPv4 and IPv6 traffic
 */
static void
build_port_security_ip(enum ovn_pipeline pipeline, struct ovn_port *op,
                       struct hmap *lflows)
{
    char *port_direction;
    enum ovn_stage stage;
    if (pipeline == P_IN) {
      port_direction = "inport";
      stage = S_SWITCH_IN_PORT_SEC_IP;
    } else {
      port_direction = "outport";
      stage = S_SWITCH_OUT_PORT_SEC_IP;
    }

    for (size_t i = 0; i < op->n_ps_addrs; i++) {
        struct lport_addresses *ps = &op->ps_addrs[i];

        if (!(ps->n_ipv4_addrs || ps->n_ipv6_addrs)) {
            continue;
        }

        if (ps->n_ipv4_addrs) {
            struct ds match = DS_EMPTY_INITIALIZER;
            if (pipeline == P_IN) {
                /* Permit use of the unspecified address for DHCP discovery */
                struct ds dhcp_match = DS_EMPTY_INITIALIZER;
                ds_put_format(&dhcp_match, "inport == %s"
                              " && eth.src == %s"
                              " && ip4.src == 0.0.0.0"
                              " && ip4.dst == 255.255.255.255"
                              " && udp.src == 68 && udp.dst == 67",
                              op->json_key, ps->ea_s);
                ovn_lflow_add(lflows, op->od, stage, 90,
                              ds_cstr(&dhcp_match), "next;");
                ds_destroy(&dhcp_match);
                ds_put_format(&match, "inport == %s && eth.src == %s"
                              " && ip4.src == {", op->json_key,
                              ps->ea_s);
            } else {
                ds_put_format(&match, "outport == %s && eth.dst == %s"
                              " && ip4.dst == {255.255.255.255, 224.0.0.0/4, ",
                              op->json_key, ps->ea_s);
            }

            for (int j = 0; j < ps->n_ipv4_addrs; j++) {
                ovs_be32 mask = ps->ipv4_addrs[j].mask;
                /* When the netmask is applied, if the host portion is
                 * non-zero, the host can only use the specified
                 * address.  If zero, the host is allowed to use any
                 * address in the subnet.
                 */
                if (ps->ipv4_addrs[j].plen == 32
                    || ps->ipv4_addrs[j].addr & ~mask) {
                    ds_put_format(&match, "%s", ps->ipv4_addrs[j].addr_s);
                    if (pipeline == P_OUT && ps->ipv4_addrs[j].plen != 32) {
                        /* Host is also allowed to receive packets to the
                         * broadcast address in the specified subnet. */
                        ds_put_format(&match, ", %s",
                                      ps->ipv4_addrs[j].bcast_s);
                    }
                } else {
                    /* host portion is zero */
                    ds_put_format(&match, "%s/%d", ps->ipv4_addrs[j].network_s,
                                  ps->ipv4_addrs[j].plen);
                }
                ds_put_cstr(&match, ", ");
            }

            /* Replace ", " by "}". */
            ds_chomp(&match, ' ');
            ds_chomp(&match, ',');
            ds_put_cstr(&match, "}");
            ovn_lflow_add(lflows, op->od, stage, 90, ds_cstr(&match), "next;");
            ds_destroy(&match);
        }

        if (ps->n_ipv6_addrs) {
            struct ds match = DS_EMPTY_INITIALIZER;
            if (pipeline == P_IN) {
                /* Permit use of unspecified address for duplicate address
                 * detection */
                struct ds dad_match = DS_EMPTY_INITIALIZER;
                ds_put_format(&dad_match, "inport == %s"
                              " && eth.src == %s"
                              " && ip6.src == ::"
                              " && ip6.dst == ff02::/16"
                              " && icmp6.type == {131, 135, 143}", op->json_key,
                              ps->ea_s);
                ovn_lflow_add(lflows, op->od, stage, 90,
                              ds_cstr(&dad_match), "next;");
                ds_destroy(&dad_match);
            }
            ds_put_format(&match, "%s == %s && %s == %s",
                          port_direction, op->json_key,
                          pipeline == P_IN ? "eth.src" : "eth.dst", ps->ea_s);
            build_port_security_ipv6_flow(pipeline, &match, ps->ea,
                                          ps->ipv6_addrs, ps->n_ipv6_addrs);
            ovn_lflow_add(lflows, op->od, stage, 90,
                          ds_cstr(&match), "next;");
            ds_destroy(&match);
        }

        char *match = xasprintf("%s == %s && %s == %s && ip",
                                port_direction, op->json_key,
                                pipeline == P_IN ? "eth.src" : "eth.dst",
                                ps->ea_s);
        ovn_lflow_add(lflows, op->od, stage, 80, match, "drop;");
        free(match);
    }

}

static bool
lsp_is_enabled(const struct nbrec_logical_switch_port *lsp)
{
    return !lsp->enabled || *lsp->enabled;
  }

  static bool
  lsp_is_up(const struct nbrec_logical_switch_port *lsp)
  {
    return !lsp->up || *lsp->up;
  }


static bool
build_dhcpv4_action(struct ovn_port *op, ovs_be32 offer_ip,
                    struct ds *options_action, struct ds *response_action)
{
    if (!op->nbsp->dhcpv4_options) {
        /* CMS has disabled native DHCPv4 for this lport. */
        return false;
    }

    ovs_be32 host_ip, mask;
    char *error = ip_parse_masked(op->nbsp->dhcpv4_options->cidr, &host_ip,
                                  &mask);
    if (error || ((offer_ip ^ host_ip) & mask)) {
       /* Either
        *  - cidr defined is invalid or
        *  - the offer ip of the logical port doesn't belong to the cidr
        *    defined in the DHCPv4 options.
        *  */
        free(error);
        return false;
    }

    const char *server_ip = smap_get(
        &op->nbsp->dhcpv4_options->options, "server_id");
    const char *server_mac = smap_get(
        &op->nbsp->dhcpv4_options->options, "server_mac");
    const char *lease_time = smap_get(
        &op->nbsp->dhcpv4_options->options, "lease_time");
    const char *router = smap_get(
            &op->nbsp->dhcpv4_options->options, "router");

    if (!(server_ip && server_mac && lease_time && router)) {
        /* "server_id", "server_mac", "lease_time" and "router" should be
         * present in the dhcp_options. */
        static struct vlog_rate_limit rl = VLOG_RATE_LIMIT_INIT(1, 5);
        VLOG_WARN_RL(&rl, "Required DHCPv4 options not defined for lport - %s",
                     op->json_key);
        return false;
    }

    struct smap dhcpv4_options = SMAP_INITIALIZER(&dhcpv4_options);
    smap_clone(&dhcpv4_options, &op->nbsp->dhcpv4_options->options);

    /* server_mac is not DHCPv4 option, delete it from the smap. */
    smap_remove(&dhcpv4_options, "server_mac");
    char *netmask = xasprintf(IP_FMT, IP_ARGS(mask));
    smap_add(&dhcpv4_options, "netmask", netmask);
    free(netmask);

    ds_put_format(options_action,
                  REGBIT_DHCP_OPTS_RESULT" = put_dhcp_opts(offerip = "
                  IP_FMT", ", IP_ARGS(offer_ip));
    struct smap_node *node;
    SMAP_FOR_EACH(node, &dhcpv4_options) {
        ds_put_format(options_action, "%s = %s, ", node->key, node->value);
    }

    ds_chomp(options_action, ' ');
    ds_chomp(options_action, ',');
    ds_put_cstr(options_action, "); next;");

    ds_put_format(response_action, "eth.dst = eth.src; eth.src = %s; "
                  "ip4.dst = "IP_FMT"; ip4.src = %s; udp.src = 67; "
                  "udp.dst = 68; outport = inport; flags.loopback = 1; "
                  "output;",
                  server_mac, IP_ARGS(offer_ip), server_ip);

    smap_destroy(&dhcpv4_options);
    return true;
}

static bool
build_dhcpv6_action(struct ovn_port *op, struct in6_addr *offer_ip,
                    struct ds *options_action, struct ds *response_action)
{
    if (!op->nbsp->dhcpv6_options) {
        /* CMS has disabled native DHCPv6 for this lport. */
        return false;
    }

    struct in6_addr host_ip, mask;

    char *error = ipv6_parse_masked(op->nbsp->dhcpv6_options->cidr, &host_ip,
                                        &mask);
    if (error) {
        free(error);
        return false;
    }
    struct in6_addr ip6_mask = ipv6_addr_bitxor(offer_ip, &host_ip);
    ip6_mask = ipv6_addr_bitand(&ip6_mask, &mask);
    if (!ipv6_mask_is_any(&ip6_mask)) {
        /* offer_ip doesn't belongs to the cidr defined in lport's DHCPv6
         * options.*/
        return false;
    }

    /* "server_id" should be the MAC address. */
    const char *server_mac = smap_get(&op->nbsp->dhcpv6_options->options,
                                      "server_id");
    struct eth_addr ea;
    if (!server_mac || !eth_addr_from_string(server_mac, &ea)) {
        /* "server_id" should be present in the dhcpv6_options. */
        static struct vlog_rate_limit rl = VLOG_RATE_LIMIT_INIT(5, 1);
        VLOG_WARN_RL(&rl, "server_id not present in the DHCPv6 options"
                          " for lport %s", op->json_key);
        return false;
    }

    /* Get the link local IP of the DHCPv6 server from the server MAC. */
    struct in6_addr lla;
    in6_generate_lla(ea, &lla);

    char server_ip[INET6_ADDRSTRLEN + 1];
    ipv6_string_mapped(server_ip, &lla);

    char ia_addr[INET6_ADDRSTRLEN + 1];
    ipv6_string_mapped(ia_addr, offer_ip);

    ds_put_format(options_action,
                  REGBIT_DHCP_OPTS_RESULT" = put_dhcpv6_opts(");

    /* Check whether the dhcpv6 options should be configured as stateful.
     * Only reply with ia_addr option for dhcpv6 stateful address mode. */
    if (!smap_get_bool(&op->nbsp->dhcpv6_options->options,
                       "dhcpv6_stateless", false)) {
        char ia_addr[INET6_ADDRSTRLEN + 1];
        ipv6_string_mapped(ia_addr, offer_ip);

        ds_put_format(options_action, "ia_addr = %s, ", ia_addr);
    }

    struct smap_node *node;
    SMAP_FOR_EACH (node, &op->nbsp->dhcpv6_options->options) {
        if (strcmp(node->key, "dhcpv6_stateless")) {
            ds_put_format(options_action, "%s = %s, ", node->key, node->value);
        }
    }
    ds_chomp(options_action, ' ');
    ds_chomp(options_action, ',');
    ds_put_cstr(options_action, "); next;");

    ds_put_format(response_action, "eth.dst = eth.src; eth.src = %s; "
                  "ip6.dst = ip6.src; ip6.src = %s; udp.src = 547; "
                  "udp.dst = 546; outport = inport; flags.loopback = 1; "
                  "output;",
                  server_mac, server_ip);

    return true;
}

static bool
has_stateful_acl(struct ovn_datapath *od)
{
    for (size_t i = 0; i < od->nbs->n_acls; i++) {
      struct nbrec_acl *acl = od->nbs->acls[i];
      if (!strcmp(acl->action, "allow-related")) {
	return true;
      }
    }

    return false;
  }


static void
build_pre_acls(struct ovn_datapath *od, struct hmap *lflows)
{
    bool has_stateful = has_stateful_acl(od);

    /* Ingress and Egress Pre-ACL Table (Priority 0): Packets are
     * allowed by default. */
    ovn_lflow_add(lflows, od, S_SWITCH_IN_PRE_ACL, 0, "1", "next;");
    ovn_lflow_add(lflows, od, S_SWITCH_OUT_PRE_ACL, 0, "1", "next;");

    /* If there are any stateful ACL rules in this datapath, we must
     * send all IP packets through the conntrack action, which handles
     * defragmentation, in order to match L4 headers. */
    if (has_stateful) {
        for (size_t i = 0; i < od->n_router_ports; i++) {
            struct ovn_port *op = od->router_ports[i];
            /* Can't use ct() for router ports. Consider the
             * following configuration: lp1(10.0.0.2) on
             * hostA--ls1--lr0--ls2--lp2(10.0.1.2) on hostB, For a
             * ping from lp1 to lp2, First, the response will go
             * through ct() with a zone for lp2 in the ls2 ingress
             * pipeline on hostB.  That ct zone knows about this
             * connection. Next, it goes through ct() with the zone
             * for the router port in the egress pipeline of ls2 on
             * hostB.  This zone does not know about the connection,
             * as the icmp request went through the logical router
             * on hostA, not hostB. This would only work with
             * distributed conntrack state across all chassis. */
            struct ds match_in = DS_EMPTY_INITIALIZER;
            struct ds match_out = DS_EMPTY_INITIALIZER;

            ds_put_format(&match_in, "ip && inport == %s", op->json_key);
            ds_put_format(&match_out, "ip && outport == %s", op->json_key);
            ovn_lflow_add(lflows, od, S_SWITCH_IN_PRE_ACL, 110,
                          ds_cstr(&match_in), "next;");
            ovn_lflow_add(lflows, od, S_SWITCH_OUT_PRE_ACL, 110,
                          ds_cstr(&match_out), "next;");

            ds_destroy(&match_in);
            ds_destroy(&match_out);
        }
        /* Ingress and Egress Pre-ACL Table (Priority 110).
         *
         * Not to do conntrack on ND packets. */
        ovn_lflow_add(lflows, od, S_SWITCH_IN_PRE_ACL, 110, "nd", "next;");
        ovn_lflow_add(lflows, od, S_SWITCH_OUT_PRE_ACL, 110, "nd", "next;");

        /* Ingress and Egress Pre-ACL Table (Priority 100).
         *
         * Regardless of whether the ACL is "from-lport" or "to-lport",
         * we need rules in both the ingress and egress table, because
         * the return traffic needs to be followed.
         *
         * 'REGBIT_CONNTRACK_DEFRAG' is set to let the pre-stateful table send
         * it to conntrack for tracking and defragmentation. */
        ovn_lflow_add(lflows, od, S_SWITCH_IN_PRE_ACL, 100, "ip",
                      REGBIT_CONNTRACK_DEFRAG" = 1; next;");
        ovn_lflow_add(lflows, od, S_SWITCH_OUT_PRE_ACL, 100, "ip",
                      REGBIT_CONNTRACK_DEFRAG" = 1; next;");
    }
}

/* For a 'key' of the form "IP:port" or just "IP", sets 'port' and
 * 'ip_address'.  The caller must free() the memory allocated for
 * 'ip_address'. */
static void
ip_address_and_port_from_lb_key(const char *key, char **ip_address,
                                uint16_t *port)
{
    char *ip_str, *start, *next;
    *ip_address = NULL;
    *port = 0;

    next = start = xstrdup(key);
    ip_str = strsep(&next, ":");
    if (!ip_str || !ip_str[0]) {
        static struct vlog_rate_limit rl = VLOG_RATE_LIMIT_INIT(5, 1);
        VLOG_WARN_RL(&rl, "bad ip address for load balancer key %s", key);
        free(start);
        return;
    }

    ovs_be32 ip, mask;
    char *error = ip_parse_masked(ip_str, &ip, &mask);
    if (error || mask != OVS_BE32_MAX) {
        static struct vlog_rate_limit rl = VLOG_RATE_LIMIT_INIT(5, 1);
        VLOG_WARN_RL(&rl, "bad ip address for load balancer key %s", key);
        free(start);
        free(error);
        return;
    }

    int l4_port = 0;
    if (next && next[0]) {
        if (!str_to_int(next, 0, &l4_port) || l4_port < 0 || l4_port > 65535) {
            static struct vlog_rate_limit rl = VLOG_RATE_LIMIT_INIT(5, 1);
            VLOG_WARN_RL(&rl, "bad ip port for load balancer key %s", key);
            free(start);
            return;
        }
    }

    *port = l4_port;
    *ip_address = strdup(ip_str);
    free(start);
}

static void
build_pre_lb(struct ovn_datapath *od, struct hmap *lflows)
{
    /* Allow all packets to go to next tables by default. */
    ovn_lflow_add(lflows, od, S_SWITCH_IN_PRE_LB, 0, "1", "next;");
    ovn_lflow_add(lflows, od, S_SWITCH_OUT_PRE_LB, 0, "1", "next;");

    struct sset all_ips = SSET_INITIALIZER(&all_ips);
    bool vip_configured = false;
    for (int i = 0; i < od->nbs->n_load_balancer; i++) {
        struct nbrec_load_balancer *lb = od->nbs->load_balancer[i];
        struct smap *vips = &lb->vips;
        struct smap_node *node;

        SMAP_FOR_EACH (node, vips) {
            vip_configured = true;

            /* node->key contains IP:port or just IP. */
            char *ip_address = NULL;
            uint16_t port;
            ip_address_and_port_from_lb_key(node->key, &ip_address, &port);
            if (!ip_address) {
                continue;
            }

            if (!sset_contains(&all_ips, ip_address)) {
                sset_add(&all_ips, ip_address);
            }

            free(ip_address);

            /* Ignore L4 port information in the key because fragmented packets
             * may not have L4 information.  The pre-stateful table will send
             * the packet through ct() action to de-fragment. In stateful
             * table, we will eventually look at L4 information. */
        }
    }

    /* 'REGBIT_CONNTRACK_DEFRAG' is set to let the pre-stateful table send
     * packet to conntrack for defragmentation. */
    const char *ip_address;
    SSET_FOR_EACH(ip_address, &all_ips) {
        char *match = xasprintf("ip && ip4.dst == %s", ip_address);
        ovn_lflow_add(lflows, od, S_SWITCH_IN_PRE_LB,
                      100, match, REGBIT_CONNTRACK_DEFRAG" = 1; next;");
        free(match);
    }

    sset_destroy(&all_ips);

    if (vip_configured) {
        ovn_lflow_add(lflows, od, S_SWITCH_OUT_PRE_LB,
                      100, "ip", REGBIT_CONNTRACK_DEFRAG" = 1; next;");
    }
}

static void
build_pre_stateful(struct ovn_datapath *od, struct hmap *lflows)
{
    /* Ingress and Egress pre-stateful Table (Priority 0): Packets are
     * allowed by default. */
    ovn_lflow_add(lflows, od, S_SWITCH_IN_PRE_STATEFUL, 0, "1", "next;");
    ovn_lflow_add(lflows, od, S_SWITCH_OUT_PRE_STATEFUL, 0, "1", "next;");

    /* If REGBIT_CONNTRACK_DEFRAG is set as 1, then the packets should be
     * sent to conntrack for tracking and defragmentation. */
    ovn_lflow_add(lflows, od, S_SWITCH_IN_PRE_STATEFUL, 100,
                  REGBIT_CONNTRACK_DEFRAG" == 1", "ct_next;");
    ovn_lflow_add(lflows, od, S_SWITCH_OUT_PRE_STATEFUL, 100,
                  REGBIT_CONNTRACK_DEFRAG" == 1", "ct_next;");
}

static void
build_acls(struct ovn_datapath *od, struct hmap *lflows)
{
    bool has_stateful = has_stateful_acl(od);

    /* Ingress and Egress ACL Table (Priority 0): Packets are allowed by
     * default.  A related rule at priority 1 is added below if there
     * are any stateful ACLs in this datapath. */
    ovn_lflow_add(lflows, od, S_SWITCH_IN_ACL, 0, "1", "next;");
    ovn_lflow_add(lflows, od, S_SWITCH_OUT_ACL, 0, "1", "next;");

    if (has_stateful) {
        /* Ingress and Egress ACL Table (Priority 1).
         *
         * By default, traffic is allowed.  This is partially handled by
         * the Priority 0 ACL flows added earlier, but we also need to
         * commit IP flows.  This is because, while the initiater's
         * direction may not have any stateful rules, the server's may
         * and then its return traffic would not have an associated
         * conntrack entry and would return "+invalid".
         *
         * We use "ct_commit" for a connection that is not already known
         * by the connection tracker.  Once a connection is committed,
         * subsequent packets will hit the flow at priority 0 that just
         * uses "next;"
         *
         * We also check for established connections that have ct_label.blocked
         * set on them.  That's a connection that was disallowed, but is
         * now allowed by policy again since it hit this default-allow flow.
         * We need to set ct_label.blocked=0 to let the connection continue,
         * which will be done by ct_commit() in the "stateful" stage.
         * Subsequent packets will hit the flow at priority 0 that just
         * uses "next;". */
        ovn_lflow_add(lflows, od, S_SWITCH_IN_ACL, 1,
                      "ip && (!ct.est || (ct.est && ct_label.blocked == 1))",
                       REGBIT_CONNTRACK_COMMIT" = 1; next;");
        ovn_lflow_add(lflows, od, S_SWITCH_OUT_ACL, 1,
                      "ip && (!ct.est || (ct.est && ct_label.blocked == 1))",
                       REGBIT_CONNTRACK_COMMIT" = 1; next;");

        /* Ingress and Egress ACL Table (Priority 65535).
         *
         * Always drop traffic that's in an invalid state.  Also drop
         * reply direction packets for connections that have been marked
         * for deletion (bit 0 of ct_label is set).
         *
         * This is enforced at a higher priority than ACLs can be defined. */
        ovn_lflow_add(lflows, od, S_SWITCH_IN_ACL, UINT16_MAX,
                      "ct.inv || (ct.est && ct.rpl && ct_label.blocked == 1)",
                      "drop;");
        ovn_lflow_add(lflows, od, S_SWITCH_OUT_ACL, UINT16_MAX,
                      "ct.inv || (ct.est && ct.rpl && ct_label.blocked == 1)",
                      "drop;");

        /* Ingress and Egress ACL Table (Priority 65535).
         *
         * Allow reply traffic that is part of an established
         * conntrack entry that has not been marked for deletion
         * (bit 0 of ct_label).  We only match traffic in the
         * reply direction because we want traffic in the request
         * direction to hit the currently defined policy from ACLs.
         *
         * This is enforced at a higher priority than ACLs can be defined. */
        ovn_lflow_add(lflows, od, S_SWITCH_IN_ACL, UINT16_MAX,
                      "ct.est && !ct.rel && !ct.new && !ct.inv "
                      "&& ct.rpl && ct_label.blocked == 0",
                      "next;");
        ovn_lflow_add(lflows, od, S_SWITCH_OUT_ACL, UINT16_MAX,
                      "ct.est && !ct.rel && !ct.new && !ct.inv "
                      "&& ct.rpl && ct_label.blocked == 0",
                      "next;");

        /* Ingress and Egress ACL Table (Priority 65535).
         *
         * Allow traffic that is related to an existing conntrack entry that
         * has not been marked for deletion (bit 0 of ct_label).
         *
         * This is enforced at a higher priority than ACLs can be defined.
         *
         * NOTE: This does not support related data sessions (eg,
         * a dynamically negotiated FTP data channel), but will allow
         * related traffic such as an ICMP Port Unreachable through
         * that's generated from a non-listening UDP port.  */
        ovn_lflow_add(lflows, od, S_SWITCH_IN_ACL, UINT16_MAX,
                      "!ct.est && ct.rel && !ct.new && !ct.inv "
                      "&& ct_label.blocked == 0",
                      "next;");
        ovn_lflow_add(lflows, od, S_SWITCH_OUT_ACL, UINT16_MAX,
                      "!ct.est && ct.rel && !ct.new && !ct.inv "
                      "&& ct_label.blocked == 0",
                      "next;");

        /* Ingress and Egress ACL Table (Priority 65535).
         *
         * Not to do conntrack on ND packets. */
        ovn_lflow_add(lflows, od, S_SWITCH_IN_ACL, UINT16_MAX, "nd", "next;");
        ovn_lflow_add(lflows, od, S_SWITCH_OUT_ACL, UINT16_MAX, "nd", "next;");
    }

    /* Ingress or Egress ACL Table (Various priorities). */
    for (size_t i = 0; i < od->nbs->n_acls; i++) {
        struct nbrec_acl *acl = od->nbs->acls[i];
        bool ingress = !strcmp(acl->direction, "from-lport") ? true :false;
        enum ovn_stage stage = ingress ? S_SWITCH_IN_ACL : S_SWITCH_OUT_ACL;

        if (!strcmp(acl->action, "allow")
            || !strcmp(acl->action, "allow-related")) {
            /* If there are any stateful flows, we must even commit "allow"
             * actions.  This is because, while the initiater's
             * direction may not have any stateful rules, the server's
             * may and then its return traffic would not have an
             * associated conntrack entry and would return "+invalid". */
            if (!has_stateful) {
                ovn_lflow_add(lflows, od, stage,
                              acl->priority + OVN_ACL_PRI_OFFSET,
                              acl->match, "next;");
            } else {
                struct ds match = DS_EMPTY_INITIALIZER;

                /* Commit the connection tracking entry if it's a new
                 * connection that matches this ACL.  After this commit,
                 * the reply traffic is allowed by a flow we create at
                 * priority 65535, defined earlier.
                 *
                 * It's also possible that a known connection was marked for
                 * deletion after a policy was deleted, but the policy was
                 * re-added while that connection is still known.  We catch
                 * that case here and un-set ct_label.blocked (which will be done
                 * by ct_commit in the "stateful" stage) to indicate that the
                 * connection should be allowed to resume.
                 */
                ds_put_format(&match, "((ct.new && !ct.est)"
                                      " || (!ct.new && ct.est && !ct.rpl "
                                           "&& ct_label.blocked == 1)) "
                                      "&& (%s)", acl->match);
                ovn_lflow_add(lflows, od, stage,
                              acl->priority + OVN_ACL_PRI_OFFSET,
                              ds_cstr(&match),
                               REGBIT_CONNTRACK_COMMIT" = 1; next;");

                /* Match on traffic in the request direction for an established
                 * connection tracking entry that has not been marked for
                 * deletion.  There is no need to commit here, so we can just
                 * proceed to the next table. We use this to ensure that this
                 * connection is still allowed by the currently defined
                 * policy. */
                ds_clear(&match);
                ds_put_format(&match,
                              "!ct.new && ct.est && !ct.rpl"
                              " && ct_label.blocked == 0 && (%s)",
                              acl->match);
                ovn_lflow_add(lflows, od, stage,
                              acl->priority + OVN_ACL_PRI_OFFSET,
                              ds_cstr(&match), "next;");

                ds_destroy(&match);
            }
        } else if (!strcmp(acl->action, "drop")
                   || !strcmp(acl->action, "reject")) {
            struct ds match = DS_EMPTY_INITIALIZER;

            /* XXX Need to support "reject", treat it as "drop;" for now. */
            if (!strcmp(acl->action, "reject")) {
                VLOG_INFO("reject is not a supported action");
            }

            /* The implementation of "drop" differs if stateful ACLs are in
             * use for this datapath.  In that case, the actions differ
             * depending on whether the connection was previously committed
             * to the connection tracker with ct_commit. */
            if (has_stateful) {
                /* If the packet is not part of an established connection, then
                 * we can simply drop it. */
                ds_put_format(&match,
                              "(!ct.est || (ct.est && ct_label.blocked == 1)) "
                              "&& (%s)",
                              acl->match);
                ovn_lflow_add(lflows, od, stage, acl->priority +
                        OVN_ACL_PRI_OFFSET, ds_cstr(&match), "drop;");

                /* For an existing connection without ct_label set, we've
                 * encountered a policy change. ACLs previously allowed
                 * this connection and we committed the connection tracking
                 * entry.  Current policy says that we should drop this
                 * connection.  First, we set bit 0 of ct_label to indicate
                 * that this connection is set for deletion.  By not
                 * specifying "next;", we implicitly drop the packet after
                 * updating conntrack state.  We would normally defer
                 * ct_commit() to the "stateful" stage, but since we're
                 * dropping the packet, we go ahead and do it here. */
                ds_clear(&match);
                ds_put_format(&match,
                              "ct.est && ct_label.blocked == 0 && (%s)",
                              acl->match);
                ovn_lflow_add(lflows, od, stage,
                              acl->priority + OVN_ACL_PRI_OFFSET,
                              ds_cstr(&match), "ct_commit(ct_label=1/1);");

                ds_destroy(&match);
            } else {
                /* There are no stateful ACLs in use on this datapath,
                 * so a "drop" ACL is simply the "drop" logical flow action
                 * in all cases. */
                ovn_lflow_add(lflows, od, stage,
                              acl->priority + OVN_ACL_PRI_OFFSET,
                              acl->match, "drop;");
            }
        }
    }

    /* Add 34000 priority flow to allow DHCP reply from ovn-controller to all
     * logical ports of the datapath if the CMS has configured DHCPv4 options*/
    for (size_t i = 0; i < od->nbs->n_ports; i++) {
        if (od->nbs->ports[i]->dhcpv4_options) {
            const char *server_id = smap_get(
                &od->nbs->ports[i]->dhcpv4_options->options, "server_id");
            const char *server_mac = smap_get(
                &od->nbs->ports[i]->dhcpv4_options->options, "server_mac");
            const char *lease_time = smap_get(
                &od->nbs->ports[i]->dhcpv4_options->options, "lease_time");
            const char *router = smap_get(
                &od->nbs->ports[i]->dhcpv4_options->options, "router");
            if (server_id && server_mac && lease_time && router) {
                struct ds match = DS_EMPTY_INITIALIZER;
                const char *actions =
                    has_stateful ? "ct_commit; next;" : "next;";
                ds_put_format(&match, "outport == \"%s\" && eth.src == %s "
                              "&& ip4.src == %s && udp && udp.src == 67 "
                              "&& udp.dst == 68", od->nbs->ports[i]->name,
                              server_mac, server_id);
                ovn_lflow_add(
                    lflows, od, S_SWITCH_OUT_ACL, 34000, ds_cstr(&match),
                    actions);
                ds_destroy(&match);
            }
        }

        if (od->nbs->ports[i]->dhcpv6_options) {
            const char *server_mac = smap_get(
                &od->nbs->ports[i]->dhcpv6_options->options, "server_id");
            struct eth_addr ea;
            if (server_mac && eth_addr_from_string(server_mac, &ea)) {
                /* Get the link local IP of the DHCPv6 server from the
                 * server MAC. */
                struct in6_addr lla;
                in6_generate_lla(ea, &lla);

                char server_ip[INET6_ADDRSTRLEN + 1];
                ipv6_string_mapped(server_ip, &lla);

                struct ds match = DS_EMPTY_INITIALIZER;
                const char *actions = has_stateful ? "ct_commit; next;" :
                    "next;";
                ds_put_format(&match, "outport == \"%s\" && eth.src == %s "
                              "&& ip6.src == %s && udp && udp.src == 547 "
                              "&& udp.dst == 546", od->nbs->ports[i]->name,
                              server_mac, server_ip);
                ovn_lflow_add(
                    lflows, od, S_SWITCH_OUT_ACL, 34000, ds_cstr(&match),
                    actions);
                ds_destroy(&match);
            }
        }
    }
}


/*
 * Build the rules to insert service chains
 */
static void
install_port_chain(struct ovn_datapath *od, struct hmap *lflows, struct hmap *ports)
{
    /* For each port-cahin add ingress flow rules, if bi-directional add
     *  egress flow rules. The rules are given a higher priority than
     *  the default base rules.
     *
     * The first rule for both ingress and egress has higher priority than the second
     * to ensure that the service is always inserted first.
     *
     * The ingress rules are as follows:
     *     If the flow classifier matches send to the input port of the first port pair.
     *     If the output port is in the port chain send to the next input port of next port pair (repeat)
     *     If the output port is the last in the port-chain send to logical destination port
     *
     * The egress rules are as follows:
     *     If the src port is the logical-destination port send to the first input port of the first port pair.
     *     If the output port is in the port chain send to the next input port of next port pair (repeat)
     *     If the output port is the last in the chain send to the final destination
     *
     * TODO Items
     *     * IPV6 support
     *     * Load balancing support
     *     * ACL Table integration
     *     * Support all flow-classifier parameters
     *     * Bidirectional parameter support
     *     * Support modes of VNF (BitW, L2, L3)
     *     * Remove port-security on VNF Ports (if set by Openstack)
     */

    /*
     * Assume always bi-directional until parameter is available in SFC
     */
    bool bidirectional = true;

    const uint16_t ingress_inner_priority = 150;
    const uint16_t ingress_outer_priority = 100;
    const uint16_t egress_inner_priority = 150;
    const uint16_t egress_outer_priority = 125;

    const struct nbrec_logical_flow_classifier *fc;

    char *fc_match = NULL;
    char *pc_action = NULL;

    struct ovn_port *dst_port = NULL;
    struct ovn_port *src_port = NULL;

    struct ovn_port **input_port_array = NULL;
    struct ovn_port **output_port_array = NULL;

    struct nbrec_logical_port_chain *lpc;
    struct nbrec_logical_port_pair_group *lppg;
    struct nbrec_logical_port_pair *lpp;

    VLOG_INFO("beginning port-chain insertion\n");

    /* Ingress table 6: default to passing through to the next table
     * (priority 0)
     */
    ovn_lflow_add(lflows, od, S_SWITCH_IN_CHAIN, 0, "1", "next;");
    if (od->nbs->port_chains) {
        VLOG_INFO("Iterating through %"PRIuSIZE" port-chains \n", od->nbs->n_port_chains);
        /*
         * Iterate through all the port-chains defined for this datapath.
         */
        for (size_t i = 0; i < od->nbs->n_port_chains; i++) {
            lpc = od->nbs->port_chains[i];
            /*
             * Allocate space for port-pairs
             */
            // TODO free malloc memory
            VLOG_INFO("Iterating through %"PRIuSIZE" port-pair-groups for %s\n", lpc->n_port_pair_groups, lpc->name);
            input_port_array = xmalloc(sizeof *src_port * lpc->n_port_pair_groups + 1);
            output_port_array = xmalloc(sizeof *dst_port * (lpc->n_port_pair_groups + 1));
            VLOG_INFO("Allocating port array\n");
            /*
             * For each port-pair-group in a port chain pull out the port-pairs
             */
            for (size_t j = 0; j < lpc->n_port_pair_groups; j++){
                lppg = lpc->port_pair_groups[j];
                VLOG_INFO("Iterating through %"PRIuSIZE" port-pair-group %s\n", j, lppg->name);
                /*
                 * Todo: Need to add load balancing logic when LB becomes available.
                 *       Until LB is available just take the first PP in the PPG.
                 */
                if (lppg->n_port_pairs > 1){
                    VLOG_INFO("Error: Currently lacking support for more than one port-pair %"PRIuSIZE"\n", \
                              lppg->n_port_pairs);
                } else {
                    for (size_t k = 0; k < lppg->n_port_pairs; k++){
                        lpp = lppg->port_pairs[k];
                        input_port_array[j] = ovn_port_find(ports,lpp->inport->name);
                        VLOG_INFO("In port for port-pair-group %s : %s\n",lppg->name,lpp->inport->name);
                        output_port_array[j] = ovn_port_find(ports,lpp->outport->name);
                        VLOG_INFO("Out port for port-pair-group %s : %s\n", lppg->name,lpp->outport->name);
                    }
                }
            }

            /*
             * Get the flow classifier and build the match
             */
            if (lpc->flow_classifier){
                fc = lpc->flow_classifier;
                VLOG_INFO("Flow Classifier %s\n",fc->name);
                /*
                 * Get all flow_classifier parameters in OVN format and
                 * build match statement
                 */
                if (fc->logical_source_port){
                    src_port =  ovn_port_find(ports,fc->logical_source_port->name);
                    VLOG_INFO("Flow Classifier source port: %s\n",fc->logical_source_port->name);
                } else {
                    /* Should never get here */
                    VLOG_INFO("Flow Classifier %s logical source port not set/n",fc->name);
                }
                if (fc->logical_destination_port){
                    VLOG_INFO("Logical dest port %p\n",fc->logical_destination_port);
                    dst_port =  ovn_port_find(ports,fc->logical_destination_port->name);
                } else {
                    VLOG_INFO("Logical dest port is the same as the src port %s\n",
                              fc->logical_source_port->name);
                    dst_port = src_port;
                }
                VLOG_INFO("Setting src port in location %"PRIuSIZE"\n", lpc->n_port_pair_groups);
                input_port_array[lpc->n_port_pair_groups] = src_port;
                output_port_array[lpc->n_port_pair_groups] = dst_port;
                /*
                 * TODO - add all the flow-classification logic
                 *
                 if (!strcmp(fc->ethertype, "")){
                 fc_ethertype = fc->ethertype;
                 }
                 if (!strcmp(fc->protocol, "")){
                 fc_protocol = fc->protocol;
                 }
                 fc_src_port_range_min =
                 fc src_port_range_max =
                 fc_dst_port_range_min =
                 fc_dst_port_range_max =
                 fc_src_ip_prefix =
                 fc_dst_ip_prefix =
                */

                /*
                 * Match src_logical_port mac and src_logical_port mac
                 */
                struct eth_addr src_logical_port_ea;
                ovs_be32 src_logical_port_ip;
                VLOG_INFO("Scaning src_port\n");
                ovs_scan(src_port->nbsp->addresses[0],  ETH_ADDR_SCAN_FMT" "IP_SCAN_FMT,
                         ETH_ADDR_SCAN_ARGS(src_logical_port_ea), IP_SCAN_ARGS(&src_logical_port_ip));
                VLOG_INFO("Scanned src_port\n");
                /*
                 * Insert the lowest priorty rule dest is src-logical-port
                 */
                fc_match =  xasprintf("ip4.dst == "IP_FMT,IP_ARGS(src_logical_port_ip));
                pc_action = xasprintf("outport = %s;"" output;",output_port_array[0]->json_key);
                VLOG_INFO("Port chain action %s\n",pc_action);
                ovn_lflow_add(lflows, od, S_SWITCH_IN_CHAIN, ingress_outer_priority,
                              fc_match, pc_action);
                free(fc_match);
                free(pc_action);
                /*
                 * Steer traffic through the port-chain
                 */
                for (size_t j = 0; j < lpc->n_port_pair_groups; j++){
                    /*
                     * From flow classifier get the logical source port
                     * app_port: Port of server that is having service inserted
                     */
                    fc_match = xasprintf("ip4.dst == "IP_FMT" && inport == %s",        \
                                         IP_ARGS(src_logical_port_ip),input_port_array[j]->json_key);
                    pc_action = xasprintf("outport = %s;"" output;",output_port_array[j+1]->json_key);
                    VLOG_INFO("Port chain action %s\n",pc_action);
                    ovn_lflow_add(lflows, od, S_SWITCH_IN_CHAIN, ingress_inner_priority,
                                  fc_match, pc_action);
                    free(fc_match);
                    free(pc_action);
                }
                /*
                 * Add egress flow rules only if bi-direction port-chains
                 */
                if (bidirectional == true) {
                    VLOG_INFO("Egress rule 1\n");
                    /*
                     * Steer traffic through the port-chain in reverse direction
                     */
                    for (size_t j = 0; j < lpc->n_port_pair_groups; j++) {
                        fc_match = xasprintf("ip4.src == "IP_FMT" && inport == %s",    \
                                             IP_ARGS(src_logical_port_ip),output_port_array[lpc->n_port_pair_groups-j]->json_key);
                        pc_action = xasprintf("outport = %s;"" output;",input_port_array[lpc->n_port_pair_groups-1-j]->json_key);

                        VLOG_INFO("Egress Rule 1: fc match %s\n",fc_match);
                        VLOG_INFO("Egress Rule 1: pc action %s\n",pc_action);
                        ovn_lflow_add(lflows, od, S_SWITCH_IN_CHAIN, egress_inner_priority,
                                      fc_match, pc_action);
                        free(fc_match);
                        free(pc_action);
                    }
                    /*
                     * Add dest port to all rules - this works for same subnet
                     * Need to figure out how to do it across L3
                     */
                    struct ovn_port *op;
                    HMAP_FOR_EACH (op, key_node, ports) {
                        if (!op->nbsp) {
                            continue;
                        }
                        VLOG_INFO("Looping over ports\n");
                        /* Only add ports that are have services attached */
                        if (od == op->od) {
                            /* TODO Fixing cases when multiple addresses */
                            struct eth_addr def_ea;
                            ovs_be32 def_ip;
                            struct ds service_match, service_actions;
                            VLOG_INFO("Looping over port %s\n", op->nbsp->name);
                            /* Only add ports that have IP addresses */
                            if (ovs_scan(op->nbsp->addresses[0],  ETH_ADDR_SCAN_FMT" "IP_SCAN_FMT,
                                         ETH_ADDR_SCAN_ARGS(def_ea), IP_SCAN_ARGS(&def_ip))) {
                                VLOG_INFO("Addresses for port: %s\n",op->nbsp->addresses[0]);
                                ds_init(&service_match);
                                ds_put_format(&service_match, "inport == %s && ip4.dst == "IP_FMT, \
                                              output_port_array[0]->json_key,IP_ARGS(def_ip));
                                ds_init(&service_actions);
                                ds_put_format(&service_actions, "outport = %s; output;", op->json_key);
                                VLOG_INFO("Match String: %s\n",ds_cstr(&service_match));
                                VLOG_INFO("Action String: %s\n",ds_cstr(&service_actions));
                                ovn_lflow_add(lflows, od, S_SWITCH_IN_CHAIN, egress_outer_priority, \
                                              ds_cstr(&service_match), ds_cstr(&service_actions));
                                ds_destroy(&service_actions);
                                ds_destroy(&service_match);
                                VLOG_INFO("Completed output match");
                            }
                        }
                    }
                }
            }
        }
    }
}

static void
build_qos(struct ovn_datapath *od, struct hmap *lflows) {
    ovn_lflow_add(lflows, od, S_SWITCH_IN_QOS_MARK, 0, "1", "next;");
    ovn_lflow_add(lflows, od, S_SWITCH_OUT_QOS_MARK, 0, "1", "next;");

    for (size_t i = 0; i < od->nbs->n_qos_rules; i++) {
        struct nbrec_qos *qos = od->nbs->qos_rules[i];
        bool ingress = !strcmp(qos->direction, "from-lport") ? true :false;
        enum ovn_stage stage = ingress ? S_SWITCH_IN_QOS_MARK : S_SWITCH_OUT_QOS_MARK;

        if (!strcmp(qos->key_action, "dscp")) {
            struct ds dscp_action = DS_EMPTY_INITIALIZER;

            ds_put_format(&dscp_action, "ip.dscp = %d; next;",
                          (uint8_t)qos->value_action);
            ovn_lflow_add(lflows, od, stage,
                          qos->priority,
                          qos->match, ds_cstr(&dscp_action));
            ds_destroy(&dscp_action);
        }
    }
}

static void
build_lb(struct ovn_datapath *od, struct hmap *lflows)
{
    /* Ingress and Egress LB Table (Priority 0): Packets are allowed by
     * default.  */
    ovn_lflow_add(lflows, od, S_SWITCH_IN_LB, 0, "1", "next;");
    ovn_lflow_add(lflows, od, S_SWITCH_OUT_LB, 0, "1", "next;");

    if (od->nbs->load_balancer) {
        /* Ingress and Egress LB Table (Priority 65535).
         *
         * Send established traffic through conntrack for just NAT. */
        ovn_lflow_add(lflows, od, S_SWITCH_IN_LB, UINT16_MAX,
                      "ct.est && !ct.rel && !ct.new && !ct.inv",
                      REGBIT_CONNTRACK_NAT" = 1; next;");
        ovn_lflow_add(lflows, od, S_SWITCH_OUT_LB, UINT16_MAX,
                      "ct.est && !ct.rel && !ct.new && !ct.inv",
                      REGBIT_CONNTRACK_NAT" = 1; next;");
    }
}

static void
build_stateful(struct ovn_datapath *od, struct hmap *lflows)
{
    /* Ingress and Egress stateful Table (Priority 0): Packets are
     * allowed by default. */
    ovn_lflow_add(lflows, od, S_SWITCH_IN_STATEFUL, 0, "1", "next;");
    ovn_lflow_add(lflows, od, S_SWITCH_OUT_STATEFUL, 0, "1", "next;");

    /* If REGBIT_CONNTRACK_COMMIT is set as 1, then the packets should be
     * committed to conntrack. We always set ct_label.blocked to 0 here as
     * any packet that makes it this far is part of a connection we
     * want to allow to continue. */
    ovn_lflow_add(lflows, od, S_SWITCH_IN_STATEFUL, 100,
                  REGBIT_CONNTRACK_COMMIT" == 1", "ct_commit(ct_label=0/1); next;");
    ovn_lflow_add(lflows, od, S_SWITCH_OUT_STATEFUL, 100,
                  REGBIT_CONNTRACK_COMMIT" == 1", "ct_commit(ct_label=0/1); next;");

    /* If REGBIT_CONNTRACK_NAT is set as 1, then packets should just be sent
     * through nat (without committing).
     *
     * REGBIT_CONNTRACK_COMMIT is set for new connections and
     * REGBIT_CONNTRACK_NAT is set for established connections. So they
     * don't overlap.
     */
    ovn_lflow_add(lflows, od, S_SWITCH_IN_STATEFUL, 100,
                  REGBIT_CONNTRACK_NAT" == 1", "ct_lb;");
    ovn_lflow_add(lflows, od, S_SWITCH_OUT_STATEFUL, 100,
                  REGBIT_CONNTRACK_NAT" == 1", "ct_lb;");

    /* Load balancing rules for new connections get committed to conntrack
     * table.  So even if REGBIT_CONNTRACK_COMMIT is set in a previous table
     * a higher priority rule for load balancing below also commits the
     * connection, so it is okay if we do not hit the above match on
     * REGBIT_CONNTRACK_COMMIT. */
    for (int i = 0; i < od->nbs->n_load_balancer; i++) {
        struct nbrec_load_balancer *lb = od->nbs->load_balancer[i];
        struct smap *vips = &lb->vips;
        struct smap_node *node;

        SMAP_FOR_EACH (node, vips) {
            uint16_t port = 0;

            /* node->key contains IP:port or just IP. */
            char *ip_address = NULL;
            ip_address_and_port_from_lb_key(node->key, &ip_address, &port);
            if (!ip_address) {
                continue;
            }

            /* New connections in Ingress table. */
            char *action = xasprintf("ct_lb(%s);", node->value);
            struct ds match = DS_EMPTY_INITIALIZER;
            ds_put_format(&match, "ct.new && ip4.dst == %s", ip_address);
            if (port) {
                if (lb->protocol && !strcmp(lb->protocol, "udp")) {
                    ds_put_format(&match, " && udp.dst == %d", port);
                } else {
                    ds_put_format(&match, " && tcp.dst == %d", port);
                }
                ovn_lflow_add(lflows, od, S_SWITCH_IN_STATEFUL,
                              120, ds_cstr(&match), action);
            } else {
                ovn_lflow_add(lflows, od, S_SWITCH_IN_STATEFUL,
                              110, ds_cstr(&match), action);
            }

            free(ip_address);
            ds_destroy(&match);
            free(action);
       }
    }
}

static void
build_lswitch_flows(struct hmap *datapaths, struct hmap *ports,
                    struct hmap *lflows, struct hmap *mcgroups)
{
    /* This flow table structure is documented in ovn-northd(8), so please
     * update ovn-northd.8.xml if you change anything. */

    struct ds match = DS_EMPTY_INITIALIZER;
    struct ds actions = DS_EMPTY_INITIALIZER;

    /* Build pre-ACL and ACL tables for both ingress and egress.
     * Ingress tables 3 through 9.  Egress tables 0 through 6. */
    struct ovn_datapath *od;
    HMAP_FOR_EACH (od, key_node, datapaths) {
        if (!od->nbs) {
            continue;
        }

        build_pre_acls(od, lflows);
        build_pre_lb(od, lflows);
        build_pre_stateful(od, lflows);
        build_acls(od, lflows);
        build_qos(od, lflows);
        build_lb(od, lflows);
        build_stateful(od, lflows);
    }

    /* Logical switch ingress table 0: Admission control framework (priority
     * 100). */
    HMAP_FOR_EACH (od, key_node, datapaths) {
      if (!od->nbs) {
	continue;
      }

      /* Logical VLANs not supported. */
      ovn_lflow_add(lflows, od, S_SWITCH_IN_PORT_SEC_L2, 100, "vlan.present",
		    "drop;");

      /* Broadcast/multicast source address is invalid. */
      ovn_lflow_add(lflows, od, S_SWITCH_IN_PORT_SEC_L2, 100, "eth.src[40]",
		    "drop;");

      /* Port security flows have priority 50 (see below) and will continue
       * to the next table if packet source is acceptable. */
    }

    /* Logical switch ingress table 0: Ingress port security - L2
     *  (priority 50).
     *  Ingress table 1: Ingress port security - IP (priority 90 and 80)
     *  Ingress table 2: Ingress port security - ND (priority 90 and 80)
     */
    struct ovn_port *op;
    HMAP_FOR_EACH (op, key_node, ports) {
        if (!op->nbsp) {
            continue;
        }

        if (!lsp_is_enabled(op->nbsp)) {
            /* Drop packets from disabled logical ports (since logical flow
             * tables are default-drop). */
            continue;
        }

        ds_clear(&match);
        ds_clear(&actions);
        ds_put_format(&match, "inport == %s", op->json_key);
        build_port_security_l2("eth.src", op->ps_addrs, op->n_ps_addrs,
                               &match);

        const char *queue_id = smap_get(&op->sb->options, "qdisc_queue_id");
        if (queue_id) {
            ds_put_format(&actions, "set_queue(%s); ", queue_id);
        }
        ds_put_cstr(&actions, "next;");
        ovn_lflow_add(lflows, op->od, S_SWITCH_IN_PORT_SEC_L2, 50,
                      ds_cstr(&match), ds_cstr(&actions));

        if (op->nbsp->n_port_security) {
            build_port_security_ip(P_IN, op, lflows);
            build_port_security_nd(op, lflows);
        }
    }

    /* Ingress table 1 and 2: Port security - IP and ND, by default goto next.
     * (priority 0)*/
    HMAP_FOR_EACH (od, key_node, datapaths) {
      if (!od->nbs) {
	continue;
      }

      ovn_lflow_add(lflows, od, S_SWITCH_IN_PORT_SEC_ND, 0, "1", "next;");
      ovn_lflow_add(lflows, od, S_SWITCH_IN_PORT_SEC_IP, 0, "1", "next;");
    }

    /* Ingress table 10: ARP/ND responder, skip requests coming from localnet
     * ports. (priority 100). */
    HMAP_FOR_EACH (op, key_node, ports) {
        if (!op->nbsp) {
            continue;
        }

        if (!strcmp(op->nbsp->type, "localnet")) {
            ds_clear(&match);
            ds_put_format(&match, "inport == %s", op->json_key);
            ovn_lflow_add(lflows, op->od, S_SWITCH_IN_ARP_ND_RSP, 100,
                          ds_cstr(&match), "next;");
        }
    }

    /* Ingress table 10: ARP/ND responder, reply for known IPs.
     * (priority 50). */
    HMAP_FOR_EACH (op, key_node, ports) {
        if (!op->nbsp) {
            continue;
        }

        /*
         * Add ARP/ND reply flows if either the
         *  - port is up or
         *  - port type is router
         */
        if (!lsp_is_up(op->nbsp) && strcmp(op->nbsp->type, "router")) {
            continue;
        }

        for (size_t i = 0; i < op->n_lsp_addrs; i++) {
            for (size_t j = 0; j < op->lsp_addrs[i].n_ipv4_addrs; j++) {
                ds_clear(&match);
                ds_put_format(&match, "arp.tpa == %s && arp.op == 1",
                              op->lsp_addrs[i].ipv4_addrs[j].addr_s);
                ds_clear(&actions);
                ds_put_format(&actions,
                    "eth.dst = eth.src; "
                    "eth.src = %s; "
                    "arp.op = 2; /* ARP reply */ "
                    "arp.tha = arp.sha; "
                    "arp.sha = %s; "
                    "arp.tpa = arp.spa; "
                    "arp.spa = %s; "
                    "outport = inport; "
                    "flags.loopback = 1; "
                    "output;",
                    op->lsp_addrs[i].ea_s, op->lsp_addrs[i].ea_s,
                    op->lsp_addrs[i].ipv4_addrs[j].addr_s);
                ovn_lflow_add(lflows, op->od, S_SWITCH_IN_ARP_ND_RSP, 50,
                              ds_cstr(&match), ds_cstr(&actions));

                /* Do not reply to an ARP request from the port that owns the
                 * address (otherwise a DHCP client that ARPs to check for a
                 * duplicate address will fail).  Instead, forward it the usual
                 * way.
                 *
                 * (Another alternative would be to simply drop the packet.  If
                 * everything is working as it is configured, then this would
                 * produce equivalent results, since no one should reply to the
                 * request.  But ARPing for one's own IP address is intended to
                 * detect situations where the network is not working as
                 * configured, so dropping the request would frustrate that
                 * intent.) */
                ds_put_format(&match, " && inport == %s", op->json_key);
                ovn_lflow_add(lflows, op->od, S_SWITCH_IN_ARP_ND_RSP, 100,
                              ds_cstr(&match), "next;");
            }

            /* For ND solicitations, we need to listen for both the
             * unicast IPv6 address and its all-nodes multicast address,
             * but always respond with the unicast IPv6 address. */
            for (size_t j = 0; j < op->lsp_addrs[i].n_ipv6_addrs; j++) {
                ds_clear(&match);
                ds_put_format(&match,
                        "nd_ns && ip6.dst == {%s, %s} && nd.target == %s",
                        op->lsp_addrs[i].ipv6_addrs[j].addr_s,
                        op->lsp_addrs[i].ipv6_addrs[j].sn_addr_s,
                        op->lsp_addrs[i].ipv6_addrs[j].addr_s);

                ds_clear(&actions);
                ds_put_format(&actions,
                        "nd_na { "
                        "eth.src = %s; "
                        "ip6.src = %s; "
                        "nd.target = %s; "
                        "nd.tll = %s; "
                        "outport = inport; "
                        "flags.loopback = 1; "
                        "output; "
                        "};",
                        op->lsp_addrs[i].ea_s,
                        op->lsp_addrs[i].ipv6_addrs[j].addr_s,
                        op->lsp_addrs[i].ipv6_addrs[j].addr_s,
                        op->lsp_addrs[i].ea_s);
                ovn_lflow_add(lflows, op->od, S_SWITCH_IN_ARP_ND_RSP, 50,
                              ds_cstr(&match), ds_cstr(&actions));

                /* Do not reply to a solicitation from the port that owns the
                 * address (otherwise DAD detection will fail). */
                ds_put_format(&match, " && inport == %s", op->json_key);
                ovn_lflow_add(lflows, op->od, S_SWITCH_IN_ARP_ND_RSP, 100,
                              ds_cstr(&match), "next;");
            }
        }
    }

    /* Ingress table 10: ARP/ND responder, by default goto next.
     * (priority 0)*/
    HMAP_FOR_EACH (od, key_node, datapaths) {
      if (!od->nbs) {
	continue;
      }

      ovn_lflow_add(lflows, od, S_SWITCH_IN_ARP_ND_RSP, 0, "1", "next;");
    }

<<<<<<< HEAD

    /* Logical switch ingress table 10 and 11: DHCP options and response
=======
    /* Logical switch ingress table 11 and 12: DHCP options and response
>>>>>>> 2d54d801
         * priority 100 flows. */
    HMAP_FOR_EACH (op, key_node, ports) {
        if (!op->nbsp) {
           continue;
        }

        if (!lsp_is_enabled(op->nbsp) || !strcmp(op->nbsp->type, "router")) {
            /* Don't add the DHCP flows if the port is not enabled or if the
             * port is a router port. */
            continue;
        }

        if (!op->nbsp->dhcpv4_options && !op->nbsp->dhcpv6_options) {
            /* CMS has disabled both native DHCPv4 and DHCPv6 for this lport.
             */
            continue;
        }

        for (size_t i = 0; i < op->n_lsp_addrs; i++) {
            for (size_t j = 0; j < op->lsp_addrs[i].n_ipv4_addrs; j++) {
                struct ds options_action = DS_EMPTY_INITIALIZER;
                struct ds response_action = DS_EMPTY_INITIALIZER;
                if (build_dhcpv4_action(
                        op, op->lsp_addrs[i].ipv4_addrs[j].addr,
                        &options_action, &response_action)) {
                    struct ds match = DS_EMPTY_INITIALIZER;
                    ds_put_format(
                        &match, "inport == %s && eth.src == %s && "
                        "ip4.src == 0.0.0.0 && ip4.dst == 255.255.255.255 && "
                        "udp.src == 68 && udp.dst == 67", op->json_key,
                        op->lsp_addrs[i].ea_s);

                    ovn_lflow_add(lflows, op->od, S_SWITCH_IN_DHCP_OPTIONS,
                                  100, ds_cstr(&match),
                                  ds_cstr(&options_action));
                    /* If REGBIT_DHCP_OPTS_RESULT is set, it means the
                     * put_dhcp_opts action  is successful */
                    ds_put_cstr(&match, " && "REGBIT_DHCP_OPTS_RESULT);
                    ovn_lflow_add(lflows, op->od, S_SWITCH_IN_DHCP_RESPONSE,
                                  100, ds_cstr(&match),
                                  ds_cstr(&response_action));
                    ds_destroy(&match);
                    ds_destroy(&options_action);
                    ds_destroy(&response_action);
                    break;
                }
            }

            for (size_t j = 0; j < op->lsp_addrs[i].n_ipv6_addrs; j++) {
                struct ds options_action = DS_EMPTY_INITIALIZER;
                struct ds response_action = DS_EMPTY_INITIALIZER;
                if (build_dhcpv6_action(
                        op, &op->lsp_addrs[i].ipv6_addrs[j].addr,
                        &options_action, &response_action)) {
                    struct ds match = DS_EMPTY_INITIALIZER;
                    ds_put_format(
                        &match, "inport == %s && eth.src == %s"
                        " && ip6.dst == ff02::1:2 && udp.src == 546 &&"
                        " udp.dst == 547", op->json_key,
                        op->lsp_addrs[i].ea_s);

                    ovn_lflow_add(lflows, op->od, S_SWITCH_IN_DHCP_OPTIONS, 100,
                                  ds_cstr(&match), ds_cstr(&options_action));

                    /* If REGBIT_DHCP_OPTS_RESULT is set to 1, it means the
                     * put_dhcpv6_opts action is successful */
                    ds_put_cstr(&match, " && "REGBIT_DHCP_OPTS_RESULT);
                    ovn_lflow_add(lflows, op->od, S_SWITCH_IN_DHCP_RESPONSE, 100,
                                  ds_cstr(&match), ds_cstr(&response_action));
                    ds_destroy(&match);
                    ds_destroy(&options_action);
                    ds_destroy(&response_action);
                    break;
                }
            }
        }
    }

    /* Ingress table 11 and 12: DHCP options and response, by default goto next.
     * (priority 0). */

    HMAP_FOR_EACH (od, key_node, datapaths) {
        if (!od->nbs) {
            continue;
        }

        ovn_lflow_add(lflows, od, S_SWITCH_IN_DHCP_OPTIONS, 0, "1", "next;");
        ovn_lflow_add(lflows, od, S_SWITCH_IN_DHCP_RESPONSE, 0, "1", "next;");
    }
 /* Ingress table 12: Add override rules for service insertion
     *  If a service is defined send traffic destined for an application
     *  to the service first (both for ingress and egress)
     */
    VLOG_INFO("just before service chaining\n");
    HMAP_FOR_EACH(od, key_node, datapaths) {
      if (!od->nbs) {
	continue;
      }
      install_port_chain(od, lflows, ports);   
    }
    VLOG_INFO("Service Chaining complete\n");

    /* Ingress table 12: Add override rules for service insertion
     *  If a service is defined send traffic destined for an application
     *  to the service first (both for ingress and egress)
     */
    VLOG_INFO("Just before service chaining\n"); // FIXME (ff): debug; remove this
    HMAP_FOR_EACH(od, key_node, datapaths) {
        if (!od->nbs) {
            continue;
        }
        install_port_chain(od, lflows, ports);
    }
    VLOG_INFO("Service Chaining complete\n"); // FIXME (ff): debug; remove this

    /* Ingress table 13: Destination lookup, broadcast and multicast handling
     * (priority 100). */
    HMAP_FOR_EACH (op, key_node, ports) {
        if (!op->nbsp) {
            continue;
        }

        if (lsp_is_enabled(op->nbsp)) {
            ovn_multicast_add(mcgroups, &mc_flood, op);
        }
    }
    HMAP_FOR_EACH (od, key_node, datapaths) {
      if (!od->nbs) {
	continue;
      }

      ovn_lflow_add(lflows, od, S_SWITCH_IN_L2_LKUP, 100, "eth.mcast",
		    "outport = \""MC_FLOOD"\"; output;");
    }

    /* Ingress table 13: Destination lookup, unicast handling (priority 50), */
    HMAP_FOR_EACH (op, key_node, ports) {
        if (!op->nbsp) {
            continue;
        }

        for (size_t i = 0; i < op->nbsp->n_addresses; i++) {
            /* Addresses are owned by the logical port.
             * Ethernet address followed by zero or more IPv4
             * or IPv6 addresses (or both). */
            struct eth_addr mac;
            if (ovs_scan(op->nbsp->addresses[i],
                        ETH_ADDR_SCAN_FMT, ETH_ADDR_SCAN_ARGS(mac))) {
                ds_clear(&match);
                ds_put_format(&match, "eth.dst == "ETH_ADDR_FMT,
                              ETH_ADDR_ARGS(mac));

                ds_clear(&actions);
                ds_put_format(&actions, "outport = %s; output;", op->json_key);
                ovn_lflow_add(lflows, op->od, S_SWITCH_IN_L2_LKUP, 50,
                              ds_cstr(&match), ds_cstr(&actions));
            } else if (!strcmp(op->nbsp->addresses[i], "unknown")) {
                if (lsp_is_enabled(op->nbsp)) {
                    ovn_multicast_add(mcgroups, &mc_unknown, op);
                    op->od->has_unknown = true;
                }
            } else if (is_dynamic_lsp_address(op->nbsp->addresses[i])) {
                if (!op->nbsp->dynamic_addresses
                    || !ovs_scan(op->nbsp->dynamic_addresses,
                            ETH_ADDR_SCAN_FMT, ETH_ADDR_SCAN_ARGS(mac))) {
                    continue;
                }
                ds_clear(&match);
                ds_put_format(&match, "eth.dst == "ETH_ADDR_FMT,
                              ETH_ADDR_ARGS(mac));

                ds_clear(&actions);
                ds_put_format(&actions, "outport = %s; output;", op->json_key);
                ovn_lflow_add(lflows, op->od, S_SWITCH_IN_L2_LKUP, 50,
                              ds_cstr(&match), ds_cstr(&actions));
            } else {
                static struct vlog_rate_limit rl = VLOG_RATE_LIMIT_INIT(1, 1);

                VLOG_INFO_RL(&rl,
                             "%s: invalid syntax '%s' in addresses column",
                             op->nbsp->name, op->nbsp->addresses[i]);
            }
        }
    }

    /* Ingress table 13: Destination lookup for unknown MACs (priority 0). */
    HMAP_FOR_EACH (od, key_node, datapaths) {
      if (!od->nbs) {
	continue;
      }

      if (od->has_unknown) {
	ovn_lflow_add(lflows, od, S_SWITCH_IN_L2_LKUP, 0, "1",
		      "outport = \""MC_UNKNOWN"\"; output;");
      }
    }

    /* Egress tables 6: Egress port security - IP (priority 0)
     * Egress table 7: Egress port security L2 - multicast/broadcast
     *                 (priority 100). */
    HMAP_FOR_EACH (od, key_node, datapaths) {
      if (!od->nbs) {
	continue;
      }

      ovn_lflow_add(lflows, od, S_SWITCH_OUT_PORT_SEC_IP, 0, "1", "next;");
      ovn_lflow_add(lflows, od, S_SWITCH_OUT_PORT_SEC_L2, 100, "eth.mcast",
		    "output;");
    }

    /* Egress table 6: Egress port security - IP (priorities 90 and 80)
     * if port security enabled.
     *
     * Egress table 7: Egress port security - L2 (priorities 50 and 150).
     *
     * Priority 50 rules implement port security for enabled logical port.
     *
     * Priority 150 rules drop packets to disabled logical ports, so that they
     * don't even receive multicast or broadcast packets. */
    HMAP_FOR_EACH (op, key_node, ports) {
        if (!op->nbsp) {
            continue;
        }

        ds_clear(&match);
        ds_put_format(&match, "outport == %s", op->json_key);
        if (lsp_is_enabled(op->nbsp)) {
            build_port_security_l2("eth.dst", op->ps_addrs, op->n_ps_addrs,
                                   &match);
            ovn_lflow_add(lflows, op->od, S_SWITCH_OUT_PORT_SEC_L2, 50,
                          ds_cstr(&match), "output;");
        } else {
            ovn_lflow_add(lflows, op->od, S_SWITCH_OUT_PORT_SEC_L2, 150,
                          ds_cstr(&match), "drop;");
        }

        if (op->nbsp->n_port_security) {
            build_port_security_ip(P_OUT, op, lflows);
        }
    }

    ds_destroy(&match);
    ds_destroy(&actions);
}

static bool
lrport_is_enabled(const struct nbrec_logical_router_port *lrport)
{
    return !lrport->enabled || *lrport->enabled;
  }


/* Returns a string of the IP address of the router port 'op' that
 * overlaps with 'ip_s".  If one is not found, returns NULL.
 *
 * The caller must not free the returned string. */
static const char *
find_lrp_member_ip(const struct ovn_port *op, const char *ip_s)
{
    bool is_ipv4 = strchr(ip_s, '.') ? true : false;

    if (is_ipv4) {
        ovs_be32 ip;

        if (!ip_parse(ip_s, &ip)) {
            static struct vlog_rate_limit rl = VLOG_RATE_LIMIT_INIT(5, 1);
            VLOG_WARN_RL(&rl, "bad ip address %s", ip_s);
            return NULL;
        }

        for (int i = 0; i < op->lrp_networks.n_ipv4_addrs; i++) {
            const struct ipv4_netaddr *na = &op->lrp_networks.ipv4_addrs[i];

            if (!((na->network ^ ip) & na->mask)) {
                /* There should be only 1 interface that matches the
                 * supplied IP.  Otherwise, it's a configuration error,
                 * because subnets of a router's interfaces should NOT
                 * overlap. */
                return na->addr_s;
            }
        }
    } else {
        struct in6_addr ip6;

        if (!ipv6_parse(ip_s, &ip6)) {
            static struct vlog_rate_limit rl = VLOG_RATE_LIMIT_INIT(5, 1);
            VLOG_WARN_RL(&rl, "bad ipv6 address %s", ip_s);
            return NULL;
        }

        for (int i = 0; i < op->lrp_networks.n_ipv6_addrs; i++) {
            const struct ipv6_netaddr *na = &op->lrp_networks.ipv6_addrs[i];
            struct in6_addr xor_addr = ipv6_addr_bitxor(&na->network, &ip6);
            struct in6_addr and_addr = ipv6_addr_bitand(&xor_addr, &na->mask);

            if (ipv6_is_zero(&and_addr)) {
                /* There should be only 1 interface that matches the
                 * supplied IP.  Otherwise, it's a configuration error,
                 * because subnets of a router's interfaces should NOT
                 * overlap. */
                return na->addr_s;
            }
        }
    }

    return NULL;
}

static void
add_route(struct hmap *lflows, const struct ovn_port *op,
          const char *lrp_addr_s, const char *network_s, int plen,
          const char *gateway)
{
    bool is_ipv4 = strchr(network_s, '.') ? true : false;
    struct ds match = DS_EMPTY_INITIALIZER;

    /* IPv6 link-local addresses must be scoped to the local router port. */
    if (!is_ipv4) {
        struct in6_addr network;
        ovs_assert(ipv6_parse(network_s, &network));
        if (in6_is_lla(&network)) {
            ds_put_format(&match, "inport == %s && ", op->json_key);
        }
    }
    ds_put_format(&match, "ip%s.dst == %s/%d", is_ipv4 ? "4" : "6",
                  network_s, plen);


    struct ds actions = DS_EMPTY_INITIALIZER;
    ds_put_format(&actions, "ip.ttl--; %sreg0 = ", is_ipv4 ? "" : "xx");

    if (gateway) {

        ds_put_cstr(&actions, gateway);

    } else {

        ds_put_format(&actions, "ip%s.dst", is_ipv4 ? "4" : "6");
    }

    ds_put_format(&actions, "; "
                  "%sreg1 = %s; "
                  "eth.src = %s; "
                  "outport = %s; "
                  "flags.loopback = 1; "
                  "next;",
                  is_ipv4 ? "" : "xx",
                  lrp_addr_s,
                  op->lrp_networks.ea_s,
                  op->json_key);

    /* The priority here is calculated to implement longest-prefix-match
     * routing. */
    ovn_lflow_add(lflows, op->od, S_ROUTER_IN_IP_ROUTING, plen,
                  ds_cstr(&match), ds_cstr(&actions));
    ds_destroy(&match);
    ds_destroy(&actions);
}

static void
build_static_route_flow(struct hmap *lflows, struct ovn_datapath *od,
                        struct hmap *ports,
                        const struct nbrec_logical_router_static_route *route)
{
    ovs_be32 nexthop;
    const char *lrp_addr_s;
    unsigned int plen;
    bool is_ipv4;


    /* Verify that the next hop is an IP address with an all-ones mask. */
    char *error = ip_parse_cidr(route->nexthop, &nexthop, &plen);
    if (!error) {
        if (plen != 32) {
            static struct vlog_rate_limit rl = VLOG_RATE_LIMIT_INIT(5, 1);
            VLOG_WARN_RL(&rl, "bad next hop mask %s", route->nexthop);
            return;
        }
        is_ipv4 = true;
    } else {
        free(error);

        struct in6_addr ip6;
        char *error = ipv6_parse_cidr(route->nexthop, &ip6, &plen);
        if (!error) {
            if (plen != 128) {
                static struct vlog_rate_limit rl = VLOG_RATE_LIMIT_INIT(5, 1);
                VLOG_WARN_RL(&rl, "bad next hop mask %s", route->nexthop);
                return;
            }
            is_ipv4 = false;
        } else {
            static struct vlog_rate_limit rl = VLOG_RATE_LIMIT_INIT(5, 1);
            VLOG_WARN_RL(&rl, "bad next hop ip address %s", route->nexthop);
            free(error);
            return;
        }

    }

    char *prefix_s;
    if (is_ipv4) {
        ovs_be32 prefix;
        /* Verify that ip prefix is a valid IPv4 address. */
        error = ip_parse_cidr(route->ip_prefix, &prefix, &plen);
        if (error) {
            static struct vlog_rate_limit rl = VLOG_RATE_LIMIT_INIT(5, 1);
            VLOG_WARN_RL(&rl, "bad 'ip_prefix' in static routes %s",
                         route->ip_prefix);
            free(error);
            return;
        }
        prefix_s = xasprintf(IP_FMT, IP_ARGS(prefix & be32_prefix_mask(plen)));
    } else {
        /* Verify that ip prefix is a valid IPv6 address. */
        struct in6_addr prefix;
        error = ipv6_parse_cidr(route->ip_prefix, &prefix, &plen);
        if (error) {
            static struct vlog_rate_limit rl = VLOG_RATE_LIMIT_INIT(5, 1);
            VLOG_WARN_RL(&rl, "bad 'ip_prefix' in static routes %s",
                         route->ip_prefix);
            free(error);
            return;
        }
        struct in6_addr mask = ipv6_create_mask(plen);
        struct in6_addr network = ipv6_addr_bitand(&prefix, &mask);
        prefix_s = xmalloc(INET6_ADDRSTRLEN);
        inet_ntop(AF_INET6, &network, prefix_s, INET6_ADDRSTRLEN);
    }

    /* Find the outgoing port. */
    struct ovn_port *out_port = NULL;
    if (route->output_port) {
        out_port = ovn_port_find(ports, route->output_port);
        if (!out_port) {
            static struct vlog_rate_limit rl = VLOG_RATE_LIMIT_INIT(5, 1);
            VLOG_WARN_RL(&rl, "Bad out port %s for static route %s",
                         route->output_port, route->ip_prefix);
            goto free_prefix_s;
        }
        lrp_addr_s = find_lrp_member_ip(out_port, route->nexthop);
    } else {
        /* output_port is not specified, find the
         * router port matching the next hop. */
        int i;
        for (i = 0; i < od->nbr->n_ports; i++) {
            struct nbrec_logical_router_port *lrp = od->nbr->ports[i];
            out_port = ovn_port_find(ports, lrp->name);
            if (!out_port) {
                /* This should not happen. */
                continue;
            }

            lrp_addr_s = find_lrp_member_ip(out_port, route->nexthop);
            if (lrp_addr_s) {
                break;
            }
        }
    }

     if (!lrp_addr_s) {
        /* There is no matched out port. */
        static struct vlog_rate_limit rl = VLOG_RATE_LIMIT_INIT(5, 1);
        VLOG_WARN_RL(&rl, "No path for static route %s; next hop %s",
                     route->ip_prefix, route->nexthop);
        goto free_prefix_s;
    }

    add_route(lflows, out_port, lrp_addr_s, prefix_s, plen, route->nexthop);

free_prefix_s:
    free(prefix_s);
}

static void
op_put_v4_networks(struct ds *ds, const struct ovn_port *op, bool add_bcast)
{
    if (!add_bcast && op->lrp_networks.n_ipv4_addrs == 1) {
        ds_put_format(ds, "%s", op->lrp_networks.ipv4_addrs[0].addr_s);
        return;
    }

    ds_put_cstr(ds, "{");
    for (int i = 0; i < op->lrp_networks.n_ipv4_addrs; i++) {
        ds_put_format(ds, "%s, ", op->lrp_networks.ipv4_addrs[i].addr_s);
        if (add_bcast) {
            ds_put_format(ds, "%s, ", op->lrp_networks.ipv4_addrs[i].bcast_s);
        }
    }
    ds_chomp(ds, ' ');
    ds_chomp(ds, ',');
    ds_put_cstr(ds, "}");
}


static void
op_put_v6_networks(struct ds *ds, const struct ovn_port *op)
{
    if (op->lrp_networks.n_ipv6_addrs == 1) {
        ds_put_format(ds, "%s", op->lrp_networks.ipv6_addrs[0].addr_s);
        return;
    }

    ds_put_cstr(ds, "{");
    for (int i = 0; i < op->lrp_networks.n_ipv6_addrs; i++) {
        ds_put_format(ds, "%s, ", op->lrp_networks.ipv6_addrs[i].addr_s);
    }
    ds_chomp(ds, ' ');
    ds_chomp(ds, ',');
    ds_put_cstr(ds, "}");
}

static void
build_lrouter_flows(struct hmap *datapaths, struct hmap *ports,
                    struct hmap *lflows)
{
    /* This flow table structure is documented in ovn-northd(8), so please
     * update ovn-northd.8.xml if you change anything. */

    struct ds match = DS_EMPTY_INITIALIZER;
    struct ds actions = DS_EMPTY_INITIALIZER;

    /* Logical router ingress table 0: Admission control framework. */
    struct ovn_datapath *od;
    HMAP_FOR_EACH (od, key_node, datapaths) {
      if (!od->nbr) {
	continue;
      }

      /* Logical VLANs not supported.
       * Broadcast/multicast source address is invalid. */
      ovn_lflow_add(lflows, od, S_ROUTER_IN_ADMISSION, 100,
		    "vlan.present || eth.src[40]", "drop;");
    }

    /* Logical router ingress table 0: match (priority 50). */
    struct ovn_port *op;
    HMAP_FOR_EACH (op, key_node, ports) {
        if (!op->nbrp) {
            continue;
        }

        if (!lrport_is_enabled(op->nbrp)) {
            /* Drop packets from disabled logical ports (since logical flow
             * tables are default-drop). */
            continue;
        }

        ds_clear(&match);
        ds_put_format(&match, "(eth.mcast || eth.dst == %s) && inport == %s",
                      op->lrp_networks.ea_s, op->json_key);
        ovn_lflow_add(lflows, op->od, S_ROUTER_IN_ADMISSION, 50,
                      ds_cstr(&match), "next;");
    }

    /* Logical router ingress table 1: IP Input. */
    HMAP_FOR_EACH (od, key_node, datapaths) {
        if (!od->nbr) {
            continue;
        }

        /* L3 admission control: drop multicast and broadcast source, localhost
         * source or destination, and zero network source or destination
         * (priority 100). */
        ovn_lflow_add(lflows, od, S_ROUTER_IN_IP_INPUT, 100,
                      "ip4.mcast || "
                      "ip4.src == 255.255.255.255 || "
                      "ip4.src == 127.0.0.0/8 || "
                      "ip4.dst == 127.0.0.0/8 || "
                      "ip4.src == 0.0.0.0/8 || "
                      "ip4.dst == 0.0.0.0/8",
                      "drop;");

        /* ARP reply handling.  Use ARP replies to populate the logical
         * router's ARP table. */
        ovn_lflow_add(lflows, od, S_ROUTER_IN_IP_INPUT, 90, "arp.op == 2",
                      "put_arp(inport, arp.spa, arp.sha);");

        /* Drop Ethernet local broadcast.  By definition this traffic should
         * not be forwarded.*/
        ovn_lflow_add(lflows, od, S_ROUTER_IN_IP_INPUT, 50,
                      "eth.bcast", "drop;");

        /* TTL discard.
         *
         * XXX Need to send ICMP time exceeded if !ip.later_frag. */
        ds_clear(&match);
        ds_put_cstr(&match, "ip4 && ip.ttl == {0, 1}");
        ovn_lflow_add(lflows, od, S_ROUTER_IN_IP_INPUT, 30,
                      ds_cstr(&match), "drop;");

        /* ND advertisement handling.  Use advertisements to populate
         * the logical router's ARP/ND table. */
        ovn_lflow_add(lflows, od, S_ROUTER_IN_IP_INPUT, 90, "nd_na",
                      "put_nd(inport, nd.target, nd.tll);");

        /* Lean from neighbor solicitations that were not directed at
         * us.  (A priority-90 flow will respond to requests to us and
         * learn the sender's mac address. */
        ovn_lflow_add(lflows, od, S_ROUTER_IN_IP_INPUT, 80, "nd_ns",
                      "put_nd(inport, ip6.src, nd.sll);");

        /* Pass other traffic not already handled to the next table for
         * routing. */
        ovn_lflow_add(lflows, od, S_ROUTER_IN_IP_INPUT, 0, "1", "next;");
    }

    /* Logical router ingress table 1: IP Input for IPv4. */
    HMAP_FOR_EACH (op, key_node, ports) {
        if (!op->nbrp) {
            continue;
        }


        if (op->lrp_networks.n_ipv4_addrs) {
            /* L3 admission control: drop packets that originate from an
             * IPv4 address owned by the router or a broadcast address
             * known to the router (priority 100). */
            ds_clear(&match);
            ds_put_cstr(&match, "ip4.src == ");
            op_put_v4_networks(&match, op, true);
            ovn_lflow_add(lflows, op->od, S_ROUTER_IN_IP_INPUT, 100,
                          ds_cstr(&match), "drop;");

            /* ICMP echo reply.  These flows reply to ICMP echo requests
             * received for the router's IP address. Since packets only
             * get here as part of the logical router datapath, the inport
             * (i.e. the incoming locally attached net) does not matter.
             * The ip.ttl also does not matter (RFC1812 section 4.2.2.9) */
            ds_clear(&match);
            ds_put_cstr(&match, "ip4.dst == ");
            op_put_v4_networks(&match, op, false);
            ds_put_cstr(&match, " && icmp4.type == 8 && icmp4.code == 0");

            ds_clear(&actions);
            ds_put_format(&actions,
                "ip4.dst <-> ip4.src; "
                "ip.ttl = 255; "
                "icmp4.type = 0; "
                "flags.loopback = 1; "
                "next; ");
            ovn_lflow_add(lflows, op->od, S_ROUTER_IN_IP_INPUT, 90,
                          ds_cstr(&match), ds_cstr(&actions));
        }

        /* ARP reply.  These flows reply to ARP requests for the router's own
         * IP address. */
        for (int i = 0; i < op->lrp_networks.n_ipv4_addrs; i++) {
            ds_clear(&match);
            ds_put_format(&match,
                          "inport == %s && arp.tpa == %s && arp.op == 1",
                          op->json_key, op->lrp_networks.ipv4_addrs[i].addr_s);

            ds_clear(&actions);
            ds_put_format(&actions,
                "eth.dst = eth.src; "
                "eth.src = %s; "
                "arp.op = 2; /* ARP reply */ "
                "arp.tha = arp.sha; "
                "arp.sha = %s; "
                "arp.tpa = arp.spa; "
                "arp.spa = %s; "
                "outport = %s; "
                "flags.loopback = 1; "
                "output;",
                op->lrp_networks.ea_s,
                op->lrp_networks.ea_s,
                op->lrp_networks.ipv4_addrs[i].addr_s,
                op->json_key);
            ovn_lflow_add(lflows, op->od, S_ROUTER_IN_IP_INPUT, 90,
                          ds_cstr(&match), ds_cstr(&actions));
        }

        /* A set to hold all load-balancer vips that need ARP responses. */
        struct sset all_ips = SSET_INITIALIZER(&all_ips);

        for (int i = 0; i < op->od->nbr->n_load_balancer; i++) {
            struct nbrec_load_balancer *lb = op->od->nbr->load_balancer[i];
            struct smap *vips = &lb->vips;
            struct smap_node *node;

            SMAP_FOR_EACH (node, vips) {
                /* node->key contains IP:port or just IP. */
                char *ip_address = NULL;
                uint16_t port;

                ip_address_and_port_from_lb_key(node->key, &ip_address, &port);
                if (!ip_address) {
                    continue;
                }

                if (!sset_contains(&all_ips, ip_address)) {
                    sset_add(&all_ips, ip_address);
                }

                free(ip_address);
            }
        }

        const char *ip_address;
        SSET_FOR_EACH(ip_address, &all_ips) {
            ovs_be32 ip;
            if (!ip_parse(ip_address, &ip) || !ip) {
                continue;
            }

            ds_clear(&match);
            ds_put_format(&match,
                          "inport == %s && arp.tpa == "IP_FMT" && arp.op == 1",
                          op->json_key, IP_ARGS(ip));

            ds_clear(&actions);
            ds_put_format(&actions,
                "eth.dst = eth.src; "
                "eth.src = %s; "
                "arp.op = 2; /* ARP reply */ "
                "arp.tha = arp.sha; "
                "arp.sha = %s; "
                "arp.tpa = arp.spa; "
                "arp.spa = "IP_FMT"; "
                "outport = %s; "
                "flags.loopback = 1; "
                "output;",
                op->lrp_networks.ea_s,
                op->lrp_networks.ea_s,
                IP_ARGS(ip),
                op->json_key);
            ovn_lflow_add(lflows, op->od, S_ROUTER_IN_IP_INPUT, 90,
                          ds_cstr(&match), ds_cstr(&actions));
        }

        sset_destroy(&all_ips);

        ovs_be32 *snat_ips = xmalloc(sizeof *snat_ips * op->od->nbr->n_nat);
        size_t n_snat_ips = 0;
        for (int i = 0; i < op->od->nbr->n_nat; i++) {
            const struct nbrec_nat *nat;

            nat = op->od->nbr->nat[i];

            ovs_be32 ip;
            if (!ip_parse(nat->external_ip, &ip) || !ip) {
                static struct vlog_rate_limit rl = VLOG_RATE_LIMIT_INIT(5, 1);
                VLOG_WARN_RL(&rl, "bad ip address %s in nat configuration "
                             "for router %s", nat->external_ip, op->key);
                continue;
            }

            if (!strcmp(nat->type, "snat")) {
                snat_ips[n_snat_ips++] = ip;
                continue;
            }

            /* ARP handling for external IP addresses.
             *
             * DNAT IP addresses are external IP addresses that need ARP
             * handling. */
            ds_clear(&match);
            ds_put_format(&match,
                          "inport == %s && arp.tpa == "IP_FMT" && arp.op == 1",
                          op->json_key, IP_ARGS(ip));

            ds_clear(&actions);
            ds_put_format(&actions,
                "eth.dst = eth.src; "
                "eth.src = %s; "
                "arp.op = 2; /* ARP reply */ "
                "arp.tha = arp.sha; "
                "arp.sha = %s; "
                "arp.tpa = arp.spa; "
                "arp.spa = "IP_FMT"; "
                "outport = %s; "
                "flags.loopback = 1; "
                "output;",
                op->lrp_networks.ea_s,
                op->lrp_networks.ea_s,
                IP_ARGS(ip),
                op->json_key);
            ovn_lflow_add(lflows, op->od, S_ROUTER_IN_IP_INPUT, 90,
                          ds_cstr(&match), ds_cstr(&actions));
        }

        ds_clear(&match);
        ds_put_cstr(&match, "ip4.dst == {");
        bool has_drop_ips = false;
        for (int i = 0; i < op->lrp_networks.n_ipv4_addrs; i++) {
            bool snat_ip_is_router_ip = false;
            for (int j = 0; j < n_snat_ips; j++) {
                /* Packets to SNAT IPs should not be dropped. */
                if (op->lrp_networks.ipv4_addrs[i].addr == snat_ips[j]) {
                    snat_ip_is_router_ip = true;
                    break;
                }
            }
            if (snat_ip_is_router_ip) {
                continue;
            }
            ds_put_format(&match, "%s, ",
                          op->lrp_networks.ipv4_addrs[i].addr_s);
            has_drop_ips = true;
        }
        ds_chomp(&match, ' ');
        ds_chomp(&match, ',');
        ds_put_cstr(&match, "}");

        if (has_drop_ips) {
            /* Drop IP traffic to this router. */
            ovn_lflow_add(lflows, op->od, S_ROUTER_IN_IP_INPUT, 60,
                          ds_cstr(&match), "drop;");
        }

        free(snat_ips);
    }

    /* Logical router ingress table 1: IP Input for IPv6. */
    HMAP_FOR_EACH (op, key_node, ports) {
        if (!op->nbrp) {
            continue;
        }

        if (op->lrp_networks.n_ipv6_addrs) {
            /* L3 admission control: drop packets that originate from an
             * IPv6 address owned by the router (priority 100). */
            ds_clear(&match);
            ds_put_cstr(&match, "ip6.src == ");
            op_put_v6_networks(&match, op);
            ovn_lflow_add(lflows, op->od, S_ROUTER_IN_IP_INPUT, 100,
                          ds_cstr(&match), "drop;");

            /* ICMPv6 echo reply.  These flows reply to echo requests
             * received for the router's IP address. */
            ds_clear(&match);
            ds_put_cstr(&match, "ip6.dst == ");
            op_put_v6_networks(&match, op);
            ds_put_cstr(&match, " && icmp6.type == 128 && icmp6.code == 0");

            ds_clear(&actions);
            ds_put_cstr(&actions,
                        "ip6.dst <-> ip6.src; "
                        "ip.ttl = 255; "
                        "icmp6.type = 129; "
                        "flags.loopback = 1; "
                        "next; ");
            ovn_lflow_add(lflows, op->od, S_ROUTER_IN_IP_INPUT, 90,
                          ds_cstr(&match), ds_cstr(&actions));

            /* Drop IPv6 traffic to this router. */
            ds_clear(&match);
            ds_put_cstr(&match, "ip6.dst == ");
            op_put_v6_networks(&match, op);
            ovn_lflow_add(lflows, op->od, S_ROUTER_IN_IP_INPUT, 60,
                          ds_cstr(&match), "drop;");
        }

        /* ND reply.  These flows reply to ND solicitations for the
         * router's own IP address. */
        for (int i = 0; i < op->lrp_networks.n_ipv6_addrs; i++) {
            ds_clear(&match);
            ds_put_format(&match,
                    "inport == %s && nd_ns && ip6.dst == {%s, %s} "
                    "&& nd.target == %s",
                    op->json_key,
                    op->lrp_networks.ipv6_addrs[i].addr_s,
                    op->lrp_networks.ipv6_addrs[i].sn_addr_s,
                    op->lrp_networks.ipv6_addrs[i].addr_s);

            ds_clear(&actions);
            ds_put_format(&actions,
                          "put_nd(inport, ip6.src, nd.sll); "
                          "nd_na { "
                          "eth.src = %s; "
                          "ip6.src = %s; "
                          "nd.target = %s; "
                          "nd.tll = %s; "
                          "outport = inport; "
                          "flags.loopback = 1; "
                          "output; "
                          "};",
                          op->lrp_networks.ea_s,
                          op->lrp_networks.ipv6_addrs[i].addr_s,
                          op->lrp_networks.ipv6_addrs[i].addr_s,
                          op->lrp_networks.ea_s);
            ovn_lflow_add(lflows, op->od, S_ROUTER_IN_IP_INPUT, 90,
                          ds_cstr(&match), ds_cstr(&actions));
        }
    }

    /* NAT, Defrag and load balancing in Gateway routers. */
    HMAP_FOR_EACH (od, key_node, datapaths) {
        if (!od->nbr) {
            continue;
        }

        /* Packets are allowed by default. */
        ovn_lflow_add(lflows, od, S_ROUTER_IN_DEFRAG, 0, "1", "next;");
        ovn_lflow_add(lflows, od, S_ROUTER_IN_UNSNAT, 0, "1", "next;");
        ovn_lflow_add(lflows, od, S_ROUTER_OUT_SNAT, 0, "1", "next;");
        ovn_lflow_add(lflows, od, S_ROUTER_IN_DNAT, 0, "1", "next;");

        /* NAT rules, packet defrag and load balancing are only valid on
         * Gateway routers. */
        if (!smap_get(&od->nbr->options, "chassis")) {
            continue;
        }

        /* A set to hold all ips that need defragmentation and tracking. */
        struct sset all_ips = SSET_INITIALIZER(&all_ips);

        for (int i = 0; i < od->nbr->n_load_balancer; i++) {
            struct nbrec_load_balancer *lb = od->nbr->load_balancer[i];
            struct smap *vips = &lb->vips;
            struct smap_node *node;

            SMAP_FOR_EACH (node, vips) {
                uint16_t port = 0;

                /* node->key contains IP:port or just IP. */
                char *ip_address = NULL;
                ip_address_and_port_from_lb_key(node->key, &ip_address, &port);
                if (!ip_address) {
                    continue;
                }

                if (!sset_contains(&all_ips, ip_address)) {
                    sset_add(&all_ips, ip_address);
                }

                /* Higher priority rules are added in DNAT table to match on
                 * ct.new which in-turn have group id as an action for load
                 * balancing. */
                ds_clear(&actions);
                ds_put_format(&actions, "ct_lb(%s);", node->value);

                ds_clear(&match);
                ds_put_format(&match, "ct.new && ip && ip4.dst == %s",
                              ip_address);
                free(ip_address);

                if (port) {
                    if (lb->protocol && !strcmp(lb->protocol, "udp")) {
                        ds_put_format(&match, " && udp && udp.dst == %d",
                                      port);
                    } else {
                        ds_put_format(&match, " && tcp && tcp.dst == %d",
                                      port);
                    }
                    ovn_lflow_add(lflows, od, S_ROUTER_IN_DNAT,
                                  120, ds_cstr(&match), ds_cstr(&actions));
                } else {
                    ovn_lflow_add(lflows, od, S_ROUTER_IN_DNAT,
                                  110, ds_cstr(&match), ds_cstr(&actions));
                }
            }
        }

        /* If there are any load balancing rules, we should send the
         * packet to conntrack for defragmentation and tracking.  This helps
         * with two things.
         *
         * 1. With tracking, we can send only new connections to pick a
         *    DNAT ip address from a group.
         * 2. If there are L4 ports in load balancing rules, we need the
         *    defragmentation to match on L4 ports. */
        const char *ip_address;
        SSET_FOR_EACH(ip_address, &all_ips) {
            ds_clear(&match);
            ds_put_format(&match, "ip && ip4.dst == %s", ip_address);
            ovn_lflow_add(lflows, od, S_ROUTER_IN_DEFRAG,
                          100, ds_cstr(&match), "ct_next;");
        }

        sset_destroy(&all_ips);

        for (int i = 0; i < od->nbr->n_nat; i++) {
            const struct nbrec_nat *nat;

            nat = od->nbr->nat[i];

            ovs_be32 ip, mask;

            char *error = ip_parse_masked(nat->external_ip, &ip, &mask);
            if (error || mask != OVS_BE32_MAX) {
                static struct vlog_rate_limit rl = VLOG_RATE_LIMIT_INIT(5, 1);
                VLOG_WARN_RL(&rl, "bad external ip %s for nat",
                             nat->external_ip);
                free(error);
                continue;
            }

            /* Check the validity of nat->logical_ip. 'logical_ip' can
             * be a subnet when the type is "snat". */
            error = ip_parse_masked(nat->logical_ip, &ip, &mask);
            if (!strcmp(nat->type, "snat")) {
                if (error) {
                    static struct vlog_rate_limit rl =
                        VLOG_RATE_LIMIT_INIT(5, 1);
                    VLOG_WARN_RL(&rl, "bad ip network or ip %s for snat "
                                 "in router "UUID_FMT"",
                                 nat->logical_ip, UUID_ARGS(&od->key));
                    free(error);
                    continue;
                }
            } else {
                if (error || mask != OVS_BE32_MAX) {
                    static struct vlog_rate_limit rl =
                        VLOG_RATE_LIMIT_INIT(5, 1);
                    VLOG_WARN_RL(&rl, "bad ip %s for dnat in router "
                        ""UUID_FMT"", nat->logical_ip, UUID_ARGS(&od->key));
                    free(error);
                    continue;
                }
            }

            /* Ingress UNSNAT table: It is for already established connections'
             * reverse traffic. i.e., SNAT has already been done in egress
             * pipeline and now the packet has entered the ingress pipeline as
             * part of a reply. We undo the SNAT here.
             *
             * Undoing SNAT has to happen before DNAT processing.  This is
             * because when the packet was DNATed in ingress pipeline, it did
             * not know about the possibility of eventual additional SNAT in
             * egress pipeline. */
            if (!strcmp(nat->type, "snat")
                || !strcmp(nat->type, "dnat_and_snat")) {
                ds_clear(&match);
                ds_put_format(&match, "ip && ip4.dst == %s", nat->external_ip);
                ovn_lflow_add(lflows, od, S_ROUTER_IN_UNSNAT, 100,
                              ds_cstr(&match), "ct_snat; next;");
            }

            /* Ingress DNAT table: Packets enter the pipeline with destination
             * IP address that needs to be DNATted from a external IP address
             * to a logical IP address. */
            if (!strcmp(nat->type, "dnat")
                || !strcmp(nat->type, "dnat_and_snat")) {
                /* Packet when it goes from the initiator to destination.
                 * We need to zero the inport because the router can
                 * send the packet back through the same interface. */
                ds_clear(&match);
                ds_put_format(&match, "ip && ip4.dst == %s", nat->external_ip);
                ds_clear(&actions);
                ds_put_format(&actions,"flags.loopback = 1; ct_dnat(%s);",
                              nat->logical_ip);
                ovn_lflow_add(lflows, od, S_ROUTER_IN_DNAT, 100,
                              ds_cstr(&match), ds_cstr(&actions));
            }

            /* Egress SNAT table: Packets enter the egress pipeline with
             * source ip address that needs to be SNATted to a external ip
             * address. */
            if (!strcmp(nat->type, "snat")
                || !strcmp(nat->type, "dnat_and_snat")) {
                ds_clear(&match);
                ds_put_format(&match, "ip && ip4.src == %s", nat->logical_ip);
                ds_clear(&actions);
                ds_put_format(&actions, "ct_snat(%s);", nat->external_ip);

                /* The priority here is calculated such that the
                 * nat->logical_ip with the longest mask gets a higher
                 * priority. */
                ovn_lflow_add(lflows, od, S_ROUTER_OUT_SNAT,
                              count_1bits(ntohl(mask)) + 1,
                              ds_cstr(&match), ds_cstr(&actions));
            }
        }

        /* Re-circulate every packet through the DNAT zone.
        * This helps with three things.
        *
        * 1. Any packet that needs to be unDNATed in the reverse
        * direction gets unDNATed. Ideally this could be done in
        * the egress pipeline. But since the gateway router
        * does not have any feature that depends on the source
        * ip address being external IP address for IP routing,
        * we can do it here, saving a future re-circulation.
        *
        * 2. Established load-balanced connections automatically get
        * DNATed.
        *
        * 3. Any packet that was sent through SNAT zone in the
        * previous table automatically gets re-circulated to get
        * back the new destination IP address that is needed for
        * routing in the openflow pipeline. */
        ovn_lflow_add(lflows, od, S_ROUTER_IN_DNAT, 50,
                      "ip", "flags.loopback = 1; ct_dnat;");
    }

    /* Logical router ingress table 5: IP Routing.
     *
     * A packet that arrives at this table is an IP packet that should be
     * routed to the address in 'ip[46].dst'. This table sets outport to
     * the correct output port, eth.src to the output port's MAC
     * address, and '[xx]reg0' to the next-hop IP address (leaving
     * 'ip[46].dst', the packet’s final destination, unchanged), and
     * advances to the next table for ARP/ND resolution. */

    HMAP_FOR_EACH (op, key_node, ports) {
        if (!op->nbrp) {
            continue;
        }

        for (int i = 0; i < op->lrp_networks.n_ipv4_addrs; i++) {
            add_route(lflows, op, op->lrp_networks.ipv4_addrs[i].addr_s,
                      op->lrp_networks.ipv4_addrs[i].network_s,
                      op->lrp_networks.ipv4_addrs[i].plen, NULL);
        }

        for (int i = 0; i < op->lrp_networks.n_ipv6_addrs; i++) {
            add_route(lflows, op, op->lrp_networks.ipv6_addrs[i].addr_s,
                      op->lrp_networks.ipv6_addrs[i].network_s,
                      op->lrp_networks.ipv6_addrs[i].plen, NULL);
        }
    }

    /* Convert the static routes to flows. */
    HMAP_FOR_EACH (od, key_node, datapaths) {
      if (!od->nbr) {
	continue;
      }

        for (int i = 0; i < od->nbr->n_static_routes; i++) {
            const struct nbrec_logical_router_static_route *route;
            route = od->nbr->static_routes[i];
            build_static_route_flow(lflows, od, ports, route);
        }
    }

    /* XXX destination unreachable */

    /* Local router ingress table 6: ARP Resolution.
     *
     * Any packet that reaches this table is an IP packet whose next-hop IP
     * address is in reg0. (ip4.dst is the final destination.) This table
     * resolves the IP address in reg0 into an output port in outport and an
     * Ethernet address in eth.dst. */
    HMAP_FOR_EACH (op, key_node, ports) {
        if (op->nbrp) {
            /* This is a logical router port. If next-hop IP address in
             * '[xx]reg0' matches IP address of this router port, then
             * the packet is intended to eventually be sent to this
             * logical port. Set the destination mac address using this
             * port's mac address.
             *
             * The packet is still in peer's logical pipeline. So the match
             * should be on peer's outport. */
            if (op->peer && op->nbrp->peer) {
                if (op->lrp_networks.n_ipv4_addrs) {
                    ds_clear(&match);
                    ds_put_format(&match, "outport == %s && reg0 == ",
                                  op->peer->json_key);
                    op_put_v4_networks(&match, op, false);

                    ds_clear(&actions);
                    ds_put_format(&actions, "eth.dst = %s; next;",
                                  op->lrp_networks.ea_s);
                    ovn_lflow_add(lflows, op->peer->od, S_ROUTER_IN_ARP_RESOLVE,
                                  100, ds_cstr(&match), ds_cstr(&actions));
                }

                if (op->lrp_networks.n_ipv6_addrs) {
                    ds_clear(&match);
                    ds_put_format(&match, "outport == %s && xxreg0 == ",
                                  op->peer->json_key);
                    op_put_v6_networks(&match, op);

                    ds_clear(&actions);
                    ds_put_format(&actions, "eth.dst = %s; next;",
                                  op->lrp_networks.ea_s);
                    ovn_lflow_add(lflows, op->peer->od, S_ROUTER_IN_ARP_RESOLVE,
                                  100, ds_cstr(&match), ds_cstr(&actions));
                }
            }
        } else if (op->od->n_router_ports && strcmp(op->nbsp->type, "router")) {
            /* This is a logical switch port that backs a VM or a container.
             * Extract its addresses. For each of the address, go through all
             * the router ports attached to the switch (to which this port
             * connects) and if the address in question is reachable from the
             * router port, add an ARP/ND entry in that router's pipeline. */

            for (size_t i = 0; i < op->n_lsp_addrs; i++) {
                const char *ea_s = op->lsp_addrs[i].ea_s;
                for (size_t j = 0; j < op->lsp_addrs[i].n_ipv4_addrs; j++) {
                    const char *ip_s = op->lsp_addrs[i].ipv4_addrs[j].addr_s;
                    for (size_t k = 0; k < op->od->n_router_ports; k++) {
                        /* Get the Logical_Router_Port that the
                         * Logical_Switch_Port is connected to, as
                         * 'peer'. */
                        const char *peer_name = smap_get(
                            &op->od->router_ports[k]->nbsp->options,
                            "router-port");
                        if (!peer_name) {
                            continue;
                        }

                        struct ovn_port *peer = ovn_port_find(ports, peer_name);
                        if (!peer || !peer->nbrp) {
                            continue;
                        }

                        if (!find_lrp_member_ip(peer, ip_s)) {
                            continue;
                        }

                        ds_clear(&match);
                        ds_put_format(&match, "outport == %s && reg0 == %s",
                                      peer->json_key, ip_s);

                        ds_clear(&actions);
                        ds_put_format(&actions, "eth.dst = %s; next;", ea_s);
                        ovn_lflow_add(lflows, peer->od,
                                      S_ROUTER_IN_ARP_RESOLVE, 100,
                                      ds_cstr(&match), ds_cstr(&actions));
                    }
                }

                for (size_t j = 0; j < op->lsp_addrs[i].n_ipv6_addrs; j++) {
                    const char *ip_s = op->lsp_addrs[i].ipv6_addrs[j].addr_s;
                    for (size_t k = 0; k < op->od->n_router_ports; k++) {
                        /* Get the Logical_Router_Port that the
                         * Logical_Switch_Port is connected to, as
                         * 'peer'. */
                        const char *peer_name = smap_get(
                            &op->od->router_ports[k]->nbsp->options,
                            "router-port");
                        if (!peer_name) {
                            continue;
                        }

                        struct ovn_port *peer = ovn_port_find(ports, peer_name);
                        if (!peer || !peer->nbrp) {
                            continue;
                        }

                        if (!find_lrp_member_ip(peer, ip_s)) {
                            continue;
                        }

                        ds_clear(&match);
                        ds_put_format(&match, "outport == %s && xxreg0 == %s",
                                      peer->json_key, ip_s);

                        ds_clear(&actions);
                        ds_put_format(&actions, "eth.dst = %s; next;", ea_s);
                        ovn_lflow_add(lflows, peer->od,
                                      S_ROUTER_IN_ARP_RESOLVE, 100,
                                      ds_cstr(&match), ds_cstr(&actions));
                    }
                }
            }
        } else if (!strcmp(op->nbsp->type, "router")) {
            /* This is a logical switch port that connects to a router. */

            /* The peer of this switch port is the router port for which
             * we need to add logical flows such that it can resolve
             * ARP entries for all the other router ports connected to
             * the switch in question. */

            const char *peer_name = smap_get(&op->nbsp->options,
                                             "router-port");
            if (!peer_name) {
                continue;
            }

            struct ovn_port *peer = ovn_port_find(ports, peer_name);
            if (!peer || !peer->nbrp) {
                continue;
            }

            for (size_t i = 0; i < op->od->n_router_ports; i++) {
                const char *router_port_name = smap_get(
                                    &op->od->router_ports[i]->nbsp->options,
                                    "router-port");
                struct ovn_port *router_port = ovn_port_find(ports,
                                                             router_port_name);
                if (!router_port || !router_port->nbrp) {
                    continue;
                }

                /* Skip the router port under consideration. */
                if (router_port == peer) {
                   continue;
                }

                if (router_port->lrp_networks.n_ipv4_addrs) {
                    ds_clear(&match);
                    ds_put_format(&match, "outport == %s && reg0 == ",
                                  peer->json_key);
                    op_put_v4_networks(&match, router_port, false);

                    ds_clear(&actions);
                    ds_put_format(&actions, "eth.dst = %s; next;",
                                              router_port->lrp_networks.ea_s);
                    ovn_lflow_add(lflows, peer->od, S_ROUTER_IN_ARP_RESOLVE,
                                  100, ds_cstr(&match), ds_cstr(&actions));
                }

                if (router_port->lrp_networks.n_ipv6_addrs) {
                    ds_clear(&match);
                    ds_put_format(&match, "outport == %s && xxreg0 == ",
                                  peer->json_key);
                    op_put_v6_networks(&match, router_port);

                    ds_clear(&actions);
                    ds_put_format(&actions, "eth.dst = %s; next;",
                                  router_port->lrp_networks.ea_s);
                    ovn_lflow_add(lflows, peer->od, S_ROUTER_IN_ARP_RESOLVE,
                                  100, ds_cstr(&match), ds_cstr(&actions));
                }
            }
        }
    }

    HMAP_FOR_EACH (od, key_node, datapaths) {
<<<<<<< HEAD
      if (!od->nbr) {
	continue;
      }
        ovn_lflow_add(lflows, od, S_ROUTER_IN_ARP_RESOLVE, 0, "1",
                      "get_arp(outport, reg0); next;");
=======
        if (!od->nbr) {
            continue;
        }

>>>>>>> 2d54d801
        ovn_lflow_add(lflows, od, S_ROUTER_IN_ARP_RESOLVE, 0, "ip4",
                      "get_arp(outport, reg0); next;");

        ovn_lflow_add(lflows, od, S_ROUTER_IN_ARP_RESOLVE, 0, "ip6",
                      "get_nd(outport, xxreg0); next;");
    }

    /* Local router ingress table 7: ARP request.
     *
     * In the common case where the Ethernet destination has been resolved,
     * this table outputs the packet (priority 0).  Otherwise, it composes
     * and sends an ARP request (priority 100). */
    HMAP_FOR_EACH (od, key_node, datapaths) {
      if (!od->nbr) {
	continue;
      }

        ovn_lflow_add(lflows, od, S_ROUTER_IN_ARP_REQUEST, 100,
                      "eth.dst == 00:00:00:00:00:00",
                      "arp { "
                      "eth.dst = ff:ff:ff:ff:ff:ff; "
                      "arp.spa = reg1; "
                      "arp.tpa = reg0; "
                      "arp.op = 1; " /* ARP request */
                      "output; "
                      "};");
        ovn_lflow_add(lflows, od, S_ROUTER_IN_ARP_REQUEST, 0, "1", "output;");
    }

    /* Logical router egress table 1: Delivery (priority 100).
     *
     * Priority 100 rules deliver packets to enabled logical ports. */
    HMAP_FOR_EACH (op, key_node, ports) {
        if (!op->nbrp) {
            continue;
        }

        if (!lrport_is_enabled(op->nbrp)) {
            /* Drop packets to disabled logical ports (since logical flow
             * tables are default-drop). */
            continue;
        }

        ds_clear(&match);
        ds_put_format(&match, "outport == %s", op->json_key);
        ovn_lflow_add(lflows, op->od, S_ROUTER_OUT_DELIVERY, 100,
                      ds_cstr(&match), "output;");
    }

    ds_destroy(&match);
    ds_destroy(&actions);
}

/* Updates the Logical_Flow and Multicast_Group tables in the OVN_SB database,
 * constructing their contents based on the OVN_NB database. */
static void
build_lflows(struct northd_context *ctx, struct hmap *datapaths,
             struct hmap *ports)
{
    struct hmap lflows = HMAP_INITIALIZER(&lflows);
    struct hmap mcgroups = HMAP_INITIALIZER(&mcgroups);

    build_lswitch_flows(datapaths, ports, &lflows, &mcgroups);
    build_lrouter_flows(datapaths, ports, &lflows);

    /* Push changes to the Logical_Flow table to database. */
    const struct sbrec_logical_flow *sbflow, *next_sbflow;
    SBREC_LOGICAL_FLOW_FOR_EACH_SAFE (sbflow, next_sbflow, ctx->ovnsb_idl) {
      struct ovn_datapath *od
	= ovn_datapath_from_sbrec(datapaths, sbflow->logical_datapath);
      if (!od) {
	sbrec_logical_flow_delete(sbflow);
	continue;
      }

      enum ovn_datapath_type dp_type = od->nbs ? DP_SWITCH : DP_ROUTER;
      enum ovn_pipeline pipeline
	= !strcmp(sbflow->pipeline, "ingress") ? P_IN : P_OUT;
      struct ovn_lflow *lflow = ovn_lflow_find(
					       &lflows, od, ovn_stage_build(dp_type, pipeline, sbflow->table_id),
					       sbflow->priority, sbflow->match, sbflow->actions);
      if (lflow) {
	ovn_lflow_destroy(&lflows, lflow);
      } else {
	sbrec_logical_flow_delete(sbflow);
      }
    }
    struct ovn_lflow *lflow, *next_lflow;
    HMAP_FOR_EACH_SAFE (lflow, next_lflow, hmap_node, &lflows) {
      enum ovn_pipeline pipeline = ovn_stage_get_pipeline(lflow->stage);
      uint8_t table = ovn_stage_get_table(lflow->stage);

      sbflow = sbrec_logical_flow_insert(ctx->ovnsb_txn);
      sbrec_logical_flow_set_logical_datapath(sbflow, lflow->od->sb);
      sbrec_logical_flow_set_pipeline(
				      sbflow, pipeline == P_IN ? "ingress" : "egress");
      sbrec_logical_flow_set_table_id(sbflow, table);
      sbrec_logical_flow_set_priority(sbflow, lflow->priority);
      sbrec_logical_flow_set_match(sbflow, lflow->match);
      sbrec_logical_flow_set_actions(sbflow, lflow->actions);

<<<<<<< HEAD
      const struct smap ids = SMAP_CONST1(&ids, "stage-name",
					  ovn_stage_to_str(lflow->stage));
      sbrec_logical_flow_set_external_ids(sbflow, &ids);
=======
        /* Trim the source locator lflow->where, which looks something like
         * "ovn/northd/ovn-northd.c:1234", down to just the part following the
         * last slash, e.g. "ovn-northd.c:1234". */
        const char *slash = strrchr(lflow->where, '/');
#if _WIN32
        const char *backslash = strrchr(lflow->where, '\\');
        if (!slash || backslash > slash) {
            slash = backslash;
        }
#endif
        const char *where = slash ? slash + 1 : lflow->where;

        const struct smap ids = SMAP_CONST2(
            &ids,
            "stage-name", ovn_stage_to_str(lflow->stage),
            "source", where);
        sbrec_logical_flow_set_external_ids(sbflow, &ids);
>>>>>>> 2d54d801

      ovn_lflow_destroy(&lflows, lflow);
    }
    hmap_destroy(&lflows);

    /* Push changes to the Multicast_Group table to database. */
    const struct sbrec_multicast_group *sbmc, *next_sbmc;
    SBREC_MULTICAST_GROUP_FOR_EACH_SAFE (sbmc, next_sbmc, ctx->ovnsb_idl) {
      struct ovn_datapath *od = ovn_datapath_from_sbrec(datapaths,
							sbmc->datapath);
      if (!od) {
	sbrec_multicast_group_delete(sbmc);
	continue;
      }

      struct multicast_group group = { .name = sbmc->name,
				       .key = sbmc->tunnel_key };
      struct ovn_multicast *mc = ovn_multicast_find(&mcgroups, od, &group);
      if (mc) {
	ovn_multicast_update_sbrec(mc, sbmc);
	ovn_multicast_destroy(&mcgroups, mc);
      } else {
	sbrec_multicast_group_delete(sbmc);
      }
    }
    struct ovn_multicast *mc, *next_mc;
    HMAP_FOR_EACH_SAFE (mc, next_mc, hmap_node, &mcgroups) {
      sbmc = sbrec_multicast_group_insert(ctx->ovnsb_txn);
      sbrec_multicast_group_set_datapath(sbmc, mc->datapath->sb);
      sbrec_multicast_group_set_name(sbmc, mc->group->name);
      sbrec_multicast_group_set_tunnel_key(sbmc, mc->group->key);
      ovn_multicast_update_sbrec(mc, sbmc);
      ovn_multicast_destroy(&mcgroups, mc);
    }
    hmap_destroy(&mcgroups);
}

/* OVN_Northbound and OVN_Southbound have an identical Address_Set table.
 * We always update OVN_Southbound to match the current data in
 * OVN_Northbound, so that the address sets used in Logical_Flows in
 * OVN_Southbound is checked against the proper set.*/
static void
sync_address_sets(struct northd_context *ctx)
{
    struct shash sb_address_sets = SHASH_INITIALIZER(&sb_address_sets);

    const struct sbrec_address_set *sb_address_set;
    SBREC_ADDRESS_SET_FOR_EACH (sb_address_set, ctx->ovnsb_idl) {
        shash_add(&sb_address_sets, sb_address_set->name, sb_address_set);
    }

    const struct nbrec_address_set *nb_address_set;
    NBREC_ADDRESS_SET_FOR_EACH (nb_address_set, ctx->ovnnb_idl) {
        sb_address_set = shash_find_and_delete(&sb_address_sets,
                                               nb_address_set->name);
        if (!sb_address_set) {
            sb_address_set = sbrec_address_set_insert(ctx->ovnsb_txn);
            sbrec_address_set_set_name(sb_address_set, nb_address_set->name);
        }

        sbrec_address_set_set_addresses(sb_address_set,
                /* "char **" is not compatible with "const char **" */
                (const char **) nb_address_set->addresses,
                nb_address_set->n_addresses);
    }

    struct shash_node *node, *next;
    SHASH_FOR_EACH_SAFE (node, next, &sb_address_sets) {
        sbrec_address_set_delete(node->data);
        shash_delete(&sb_address_sets, node);
    }
    shash_destroy(&sb_address_sets);
}



static void
ovnnb_db_run(struct northd_context *ctx, struct ovsdb_idl_loop *sb_loop)
{
    if (!ctx->ovnsb_txn || !ctx->ovnnb_txn) {
        return;
    }
    struct hmap datapaths, ports;
    build_datapaths(ctx, &datapaths);
    build_ports(ctx, &datapaths, &ports);
    build_ipam(&datapaths, &ports);
    build_lflows(ctx, &datapaths, &ports);

    sync_address_sets(ctx);

    struct ovn_datapath *dp, *next_dp;
    HMAP_FOR_EACH_SAFE (dp, next_dp, key_node, &datapaths) {
      ovn_datapath_destroy(&datapaths, dp);
    }
    hmap_destroy(&datapaths);

    struct ovn_port *port, *next_port;
    HMAP_FOR_EACH_SAFE (port, next_port, key_node, &ports) {
      ovn_port_destroy(&ports, port);
    }
    hmap_destroy(&ports);

    /* Copy nb_cfg from northbound to southbound database.
     *
     * Also set up to update sb_cfg once our southbound transaction commits. */
    const struct nbrec_nb_global *nb = nbrec_nb_global_first(ctx->ovnnb_idl);
    if (!nb) {
        nb = nbrec_nb_global_insert(ctx->ovnnb_txn);
    }
    const struct sbrec_sb_global *sb = sbrec_sb_global_first(ctx->ovnsb_idl);
    if (!sb) {
        sb = sbrec_sb_global_insert(ctx->ovnsb_txn);
    }
    sbrec_sb_global_set_nb_cfg(sb, nb->nb_cfg);
    sb_loop->next_cfg = nb->nb_cfg;

    cleanup_macam(&macam);
}

/* Handle changes to the 'chassis' column of the 'Port_Binding' table.  When
 * this column is not empty, it means we need to set the corresponding logical
 * port as 'up' in the northbound DB. */
static void
update_logical_port_status(struct northd_context *ctx)
{
    struct hmap lports_hmap;
    const struct sbrec_port_binding *sb;
    const struct nbrec_logical_switch_port *nbsp;

    struct lport_hash_node {
        struct hmap_node node;
        const struct nbrec_logical_switch_port *nbsp;
    } *hash_node;

    hmap_init(&lports_hmap);

    NBREC_LOGICAL_SWITCH_PORT_FOR_EACH(nbsp, ctx->ovnnb_idl) {
        hash_node = xzalloc(sizeof *hash_node);
        hash_node->nbsp = nbsp;
        hmap_insert(&lports_hmap, &hash_node->node, hash_string(nbsp->name, 0));
    }

    SBREC_PORT_BINDING_FOR_EACH(sb, ctx->ovnsb_idl) {
        nbsp = NULL;
        HMAP_FOR_EACH_WITH_HASH(hash_node, node,
                                hash_string(sb->logical_port, 0),
                                &lports_hmap) {
            if (!strcmp(sb->logical_port, hash_node->nbsp->name)) {
                nbsp = hash_node->nbsp;
                break;
            }
        }

        if (!nbsp) {
            /* The logical port doesn't exist for this port binding.  This can
             * happen under normal circumstances when ovn-northd hasn't gotten
             * around to pruning the Port_Binding yet. */
            continue;
        }

        if (sb->chassis && (!nbsp->up || !*nbsp->up)) {
            bool up = true;
            nbrec_logical_switch_port_set_up(nbsp, &up, 1);
        } else if (!sb->chassis && (!nbsp->up || *nbsp->up)) {
            bool up = false;
            nbrec_logical_switch_port_set_up(nbsp, &up, 1);
        }
    }

    HMAP_FOR_EACH_POP(hash_node, node, &lports_hmap) {
      free(hash_node);
    }
    hmap_destroy(&lports_hmap);

}

static struct dhcp_opts_map supported_dhcp_opts[] = {
    OFFERIP,
    DHCP_OPT_NETMASK,
    DHCP_OPT_ROUTER,
    DHCP_OPT_DNS_SERVER,
    DHCP_OPT_LOG_SERVER,
    DHCP_OPT_LPR_SERVER,
    DHCP_OPT_SWAP_SERVER,
    DHCP_OPT_POLICY_FILTER,
    DHCP_OPT_ROUTER_SOLICITATION,
    DHCP_OPT_NIS_SERVER,
    DHCP_OPT_NTP_SERVER,
    DHCP_OPT_SERVER_ID,
    DHCP_OPT_TFTP_SERVER,
    DHCP_OPT_CLASSLESS_STATIC_ROUTE,
    DHCP_OPT_MS_CLASSLESS_STATIC_ROUTE,
    DHCP_OPT_IP_FORWARD_ENABLE,
    DHCP_OPT_ROUTER_DISCOVERY,
    DHCP_OPT_ETHERNET_ENCAP,
    DHCP_OPT_DEFAULT_TTL,
    DHCP_OPT_TCP_TTL,
    DHCP_OPT_MTU,
    DHCP_OPT_LEASE_TIME,
    DHCP_OPT_T1,
    DHCP_OPT_T2
};

static struct dhcp_opts_map supported_dhcpv6_opts[] = {
    DHCPV6_OPT_IA_ADDR,
    DHCPV6_OPT_SERVER_ID,
    DHCPV6_OPT_DOMAIN_SEARCH,
    DHCPV6_OPT_DNS_SERVER
};

static void
check_and_add_supported_dhcp_opts_to_sb_db(struct northd_context *ctx)
{
    struct hmap dhcp_opts_to_add = HMAP_INITIALIZER(&dhcp_opts_to_add);
    for (size_t i = 0; (i < sizeof(supported_dhcp_opts) /
                            sizeof(supported_dhcp_opts[0])); i++) {
        hmap_insert(&dhcp_opts_to_add, &supported_dhcp_opts[i].hmap_node,
                    dhcp_opt_hash(supported_dhcp_opts[i].name));
    }

    const struct sbrec_dhcp_options *opt_row, *opt_row_next;
    SBREC_DHCP_OPTIONS_FOR_EACH_SAFE(opt_row, opt_row_next, ctx->ovnsb_idl) {
        struct dhcp_opts_map *dhcp_opt =
            dhcp_opts_find(&dhcp_opts_to_add, opt_row->name);
        if (dhcp_opt) {
            hmap_remove(&dhcp_opts_to_add, &dhcp_opt->hmap_node);
        } else {
            sbrec_dhcp_options_delete(opt_row);
        }
    }

    struct dhcp_opts_map *opt;
    HMAP_FOR_EACH (opt, hmap_node, &dhcp_opts_to_add) {
        struct sbrec_dhcp_options *sbrec_dhcp_option =
            sbrec_dhcp_options_insert(ctx->ovnsb_txn);
        sbrec_dhcp_options_set_name(sbrec_dhcp_option, opt->name);
        sbrec_dhcp_options_set_code(sbrec_dhcp_option, opt->code);
        sbrec_dhcp_options_set_type(sbrec_dhcp_option, opt->type);
    }

    hmap_destroy(&dhcp_opts_to_add);
}

static void
check_and_add_supported_dhcpv6_opts_to_sb_db(struct northd_context *ctx)
{
    struct hmap dhcpv6_opts_to_add = HMAP_INITIALIZER(&dhcpv6_opts_to_add);
    for (size_t i = 0; (i < sizeof(supported_dhcpv6_opts) /
                            sizeof(supported_dhcpv6_opts[0])); i++) {
        hmap_insert(&dhcpv6_opts_to_add, &supported_dhcpv6_opts[i].hmap_node,
                    dhcp_opt_hash(supported_dhcpv6_opts[i].name));
    }

    const struct sbrec_dhcpv6_options *opt_row, *opt_row_next;
    SBREC_DHCPV6_OPTIONS_FOR_EACH_SAFE(opt_row, opt_row_next, ctx->ovnsb_idl) {
        struct dhcp_opts_map *dhcp_opt =
            dhcp_opts_find(&dhcpv6_opts_to_add, opt_row->name);
        if (dhcp_opt) {
            hmap_remove(&dhcpv6_opts_to_add, &dhcp_opt->hmap_node);
        } else {
            sbrec_dhcpv6_options_delete(opt_row);
        }
    }

    struct dhcp_opts_map *opt;
    HMAP_FOR_EACH(opt, hmap_node, &dhcpv6_opts_to_add) {
        struct sbrec_dhcpv6_options *sbrec_dhcpv6_option =
            sbrec_dhcpv6_options_insert(ctx->ovnsb_txn);
        sbrec_dhcpv6_options_set_name(sbrec_dhcpv6_option, opt->name);
        sbrec_dhcpv6_options_set_code(sbrec_dhcpv6_option, opt->code);
        sbrec_dhcpv6_options_set_type(sbrec_dhcpv6_option, opt->type);
    }

    hmap_destroy(&dhcpv6_opts_to_add);
}

/* Updates the sb_cfg and hv_cfg columns in the northbound NB_Global table. */
static void
update_northbound_cfg(struct northd_context *ctx,
                      struct ovsdb_idl_loop *sb_loop)
{
    /* Update northbound sb_cfg if appropriate. */
    const struct nbrec_nb_global *nbg = nbrec_nb_global_first(ctx->ovnnb_idl);
    int64_t sb_cfg = sb_loop->cur_cfg;
    if (nbg && sb_cfg && nbg->sb_cfg != sb_cfg) {
        nbrec_nb_global_set_sb_cfg(nbg, sb_cfg);
    }

    /* Update northbound hv_cfg if appropriate. */
    if (nbg) {
        /* Find minimum nb_cfg among all chassis. */
        const struct sbrec_chassis *chassis;
        int64_t hv_cfg = nbg->nb_cfg;
        SBREC_CHASSIS_FOR_EACH (chassis, ctx->ovnsb_idl) {
            if (chassis->nb_cfg < hv_cfg) {
                hv_cfg = chassis->nb_cfg;
            }
        }

        /* Update hv_cfg. */
        if (nbg->hv_cfg != hv_cfg) {
            nbrec_nb_global_set_hv_cfg(nbg, hv_cfg);
        }
    }
}

/* Handle a fairly small set of changes in the southbound database. */
static void
ovnsb_db_run(struct northd_context *ctx, struct ovsdb_idl_loop *sb_loop)
{
    if (!ctx->ovnnb_txn || !ovsdb_idl_has_ever_connected(ctx->ovnsb_idl)) {
        return;
    }

    update_logical_port_status(ctx);
    update_northbound_cfg(ctx, sb_loop);
}

static void
parse_options(int argc OVS_UNUSED, char *argv[] OVS_UNUSED)
{
    enum {
      DAEMON_OPTION_ENUMS,
      VLOG_OPTION_ENUMS,
    };
    static const struct option long_options[] = {
      {"ovnsb-db", required_argument, NULL, 'd'},
      {"ovnnb-db", required_argument, NULL, 'D'},
      {"help", no_argument, NULL, 'h'},
      {"options", no_argument, NULL, 'o'},
      {"version", no_argument, NULL, 'V'},
      DAEMON_LONG_OPTIONS,
      VLOG_LONG_OPTIONS,
      STREAM_SSL_LONG_OPTIONS,
      {NULL, 0, NULL, 0},
    };
    char *short_options = ovs_cmdl_long_options_to_short_options(long_options);

    for (;;) {
      int c;

      c = getopt_long(argc, argv, short_options, long_options, NULL);
      if (c == -1) {
	break;
      }

      switch (c) {
	DAEMON_OPTION_HANDLERS;
	VLOG_OPTION_HANDLERS;
	STREAM_SSL_OPTION_HANDLERS;

      case 'd':
	ovnsb_db = optarg;
	break;

      case 'D':
	ovnnb_db = optarg;
	break;

      case 'h':
	usage();
	exit(EXIT_SUCCESS);

      case 'o':
	ovs_cmdl_print_options(long_options);
	exit(EXIT_SUCCESS);

      case 'V':
	ovs_print_version(0, 0);
	exit(EXIT_SUCCESS);

      default:
	break;
      }
    }

    if (!ovnsb_db) {
      ovnsb_db = default_sb_db();
    }

    if (!ovnnb_db) {
      ovnnb_db = default_nb_db();
    }

    free(short_options);
  }

  static void
  add_column_noalert(struct ovsdb_idl *idl,
		     const struct ovsdb_idl_column *column)
  {
    ovsdb_idl_add_column(idl, column);
    ovsdb_idl_omit_alert(idl, column);
  }

  int
  main(int argc, char *argv[])
  {
    int res = EXIT_SUCCESS;
    struct unixctl_server *unixctl;
    int retval;
    bool exiting;

    fatal_ignore_sigpipe();
    set_program_name(argv[0]);
    service_start(&argc, &argv);
    parse_options(argc, argv);

    daemonize_start(false);

    retval = unixctl_server_create(NULL, &unixctl);
    if (retval) {
      exit(EXIT_FAILURE);
    }
    unixctl_command_register("exit", "", 0, 0, ovn_northd_exit, &exiting);

    daemonize_complete();

    nbrec_init();
    sbrec_init();

    /* We want to detect (almost) all changes to the ovn-nb db. */
    struct ovsdb_idl_loop ovnnb_idl_loop = OVSDB_IDL_LOOP_INITIALIZER(
        ovsdb_idl_create(ovnnb_db, &nbrec_idl_class, true, true));
    ovsdb_idl_omit_alert(ovnnb_idl_loop.idl, &nbrec_nb_global_col_sb_cfg);
    ovsdb_idl_omit_alert(ovnnb_idl_loop.idl, &nbrec_nb_global_col_hv_cfg);

    /* We want to detect only selected changes to the ovn-sb db. */
    struct ovsdb_idl_loop ovnsb_idl_loop = OVSDB_IDL_LOOP_INITIALIZER(
								      ovsdb_idl_create(ovnsb_db, &sbrec_idl_class, false, true));

    ovsdb_idl_add_table(ovnsb_idl_loop.idl, &sbrec_table_sb_global);
    add_column_noalert(ovnsb_idl_loop.idl, &sbrec_sb_global_col_nb_cfg);

    ovsdb_idl_add_table(ovnsb_idl_loop.idl, &sbrec_table_logical_flow);
    add_column_noalert(ovnsb_idl_loop.idl,
		       &sbrec_logical_flow_col_logical_datapath);
    add_column_noalert(ovnsb_idl_loop.idl, &sbrec_logical_flow_col_pipeline);
    add_column_noalert(ovnsb_idl_loop.idl, &sbrec_logical_flow_col_table_id);
    add_column_noalert(ovnsb_idl_loop.idl, &sbrec_logical_flow_col_priority);
    add_column_noalert(ovnsb_idl_loop.idl, &sbrec_logical_flow_col_match);
    add_column_noalert(ovnsb_idl_loop.idl, &sbrec_logical_flow_col_actions);

    ovsdb_idl_add_table(ovnsb_idl_loop.idl, &sbrec_table_multicast_group);
    add_column_noalert(ovnsb_idl_loop.idl,
		       &sbrec_multicast_group_col_datapath);
    add_column_noalert(ovnsb_idl_loop.idl,
		       &sbrec_multicast_group_col_tunnel_key);
    add_column_noalert(ovnsb_idl_loop.idl, &sbrec_multicast_group_col_name);
    add_column_noalert(ovnsb_idl_loop.idl, &sbrec_multicast_group_col_ports);

    ovsdb_idl_add_table(ovnsb_idl_loop.idl, &sbrec_table_datapath_binding);
    add_column_noalert(ovnsb_idl_loop.idl,
		       &sbrec_datapath_binding_col_tunnel_key);
    add_column_noalert(ovnsb_idl_loop.idl,
		       &sbrec_datapath_binding_col_external_ids);

    ovsdb_idl_add_table(ovnsb_idl_loop.idl, &sbrec_table_port_binding);
    add_column_noalert(ovnsb_idl_loop.idl, &sbrec_port_binding_col_datapath);
    add_column_noalert(ovnsb_idl_loop.idl,
		       &sbrec_port_binding_col_logical_port);
    add_column_noalert(ovnsb_idl_loop.idl,
		       &sbrec_port_binding_col_tunnel_key);
    add_column_noalert(ovnsb_idl_loop.idl,
		       &sbrec_port_binding_col_parent_port);
    add_column_noalert(ovnsb_idl_loop.idl, &sbrec_port_binding_col_tag);
    add_column_noalert(ovnsb_idl_loop.idl, &sbrec_port_binding_col_type);
    add_column_noalert(ovnsb_idl_loop.idl, &sbrec_port_binding_col_options);
    add_column_noalert(ovnsb_idl_loop.idl, &sbrec_port_binding_col_mac);
    ovsdb_idl_add_column(ovnsb_idl_loop.idl, &sbrec_port_binding_col_chassis);
    ovsdb_idl_add_table(ovnsb_idl_loop.idl, &sbrec_table_mac_binding);
    add_column_noalert(ovnsb_idl_loop.idl, &sbrec_mac_binding_col_datapath);
    add_column_noalert(ovnsb_idl_loop.idl, &sbrec_mac_binding_col_ip);
    add_column_noalert(ovnsb_idl_loop.idl, &sbrec_mac_binding_col_mac);
    add_column_noalert(ovnsb_idl_loop.idl,
                       &sbrec_mac_binding_col_logical_port);
    ovsdb_idl_add_table(ovnsb_idl_loop.idl, &sbrec_table_dhcp_options);
    add_column_noalert(ovnsb_idl_loop.idl, &sbrec_dhcp_options_col_code);
    add_column_noalert(ovnsb_idl_loop.idl, &sbrec_dhcp_options_col_type);
    add_column_noalert(ovnsb_idl_loop.idl, &sbrec_dhcp_options_col_name);
    ovsdb_idl_add_table(ovnsb_idl_loop.idl, &sbrec_table_dhcpv6_options);
    add_column_noalert(ovnsb_idl_loop.idl, &sbrec_dhcpv6_options_col_code);
    add_column_noalert(ovnsb_idl_loop.idl, &sbrec_dhcpv6_options_col_type);
    add_column_noalert(ovnsb_idl_loop.idl, &sbrec_dhcpv6_options_col_name);
    ovsdb_idl_add_table(ovnsb_idl_loop.idl, &sbrec_table_address_set);
    add_column_noalert(ovnsb_idl_loop.idl, &sbrec_address_set_col_name);
    add_column_noalert(ovnsb_idl_loop.idl, &sbrec_address_set_col_addresses);

    ovsdb_idl_add_table(ovnsb_idl_loop.idl, &sbrec_table_chassis);
    ovsdb_idl_add_column(ovnsb_idl_loop.idl, &sbrec_chassis_col_nb_cfg);

    /* Main loop. */
    exiting = false;
    while (!exiting) {
        struct northd_context ctx = {
            .ovnnb_idl = ovnnb_idl_loop.idl,
            .ovnnb_txn = ovsdb_idl_loop_run(&ovnnb_idl_loop),
            .ovnsb_idl = ovnsb_idl_loop.idl,
            .ovnsb_txn = ovsdb_idl_loop_run(&ovnsb_idl_loop),
        };

        ovnnb_db_run(&ctx, &ovnsb_idl_loop);
        ovnsb_db_run(&ctx, &ovnsb_idl_loop);
        if (ctx.ovnsb_txn) {
            check_and_add_supported_dhcp_opts_to_sb_db(&ctx);
            check_and_add_supported_dhcpv6_opts_to_sb_db(&ctx);
        }

        unixctl_server_run(unixctl);
        unixctl_server_wait(unixctl);
        if (exiting) {
            poll_immediate_wake();
        }
        ovsdb_idl_loop_commit_and_wait(&ovnnb_idl_loop);
        ovsdb_idl_loop_commit_and_wait(&ovnsb_idl_loop);

        poll_block();
        if (should_service_stop()) {
            exiting = true;
        }
    }

    unixctl_server_destroy(unixctl);
    ovsdb_idl_loop_destroy(&ovnnb_idl_loop);
    ovsdb_idl_loop_destroy(&ovnsb_idl_loop);
    service_stop();

    exit(res);
  }

  static void
  ovn_northd_exit(struct unixctl_conn *conn, int argc OVS_UNUSED,
		  const char *argv[] OVS_UNUSED, void *exiting_)
  {
    bool *exiting = exiting_;
    *exiting = true;

    unixctl_command_reply(conn, NULL);
  }<|MERGE_RESOLUTION|>--- conflicted
+++ resolved
@@ -98,24 +98,6 @@
  * S_ROUTER_OUT_DELIVERY. */
 
 enum ovn_stage {
-<<<<<<< HEAD
-#define PIPELINE_STAGES                                               \
-    /* Logical switch ingress stages. */                              \
-    PIPELINE_STAGE(SWITCH, IN,  PORT_SEC_L2,    0, "ls_in_port_sec_l2")     \
-    PIPELINE_STAGE(SWITCH, IN,  PORT_SEC_IP,    1, "ls_in_port_sec_ip")     \
-    PIPELINE_STAGE(SWITCH, IN,  PORT_SEC_ND,    2, "ls_in_port_sec_nd")     \
-    PIPELINE_STAGE(SWITCH, IN,  PRE_ACL,        3, "ls_in_pre_acl")      \
-    PIPELINE_STAGE(SWITCH, IN,  PRE_LB,         4, "ls_in_pre_lb")         \
-    PIPELINE_STAGE(SWITCH, IN,  PRE_STATEFUL,   5, "ls_in_pre_stateful")    \
-    PIPELINE_STAGE(SWITCH, IN,  ACL,            6, "ls_in_acl")          \
-    PIPELINE_STAGE(SWITCH, IN,  LB,             7, "ls_in_lb")           \
-    PIPELINE_STAGE(SWITCH, IN,  STATEFUL,       8, "ls_in_stateful")     \
-    PIPELINE_STAGE(SWITCH, IN,  ARP_ND_RSP,     9, "ls_in_arp_rsp")      \
-    PIPELINE_STAGE(SWITCH, IN,  DHCP_OPTIONS,   10, "ls_in_dhcp_options") \
-    PIPELINE_STAGE(SWITCH, IN,  DHCP_RESPONSE,  11, "ls_in_dhcp_response") \
-    PIPELINE_STAGE(SWITCH, IN,  CHAIN,          12, "ls_in_chain")        \
-    PIPELINE_STAGE(SWITCH, IN,  L2_LKUP,        13, "ls_in_l2_lkup")      \
-=======
 #define PIPELINE_STAGES                                                   \
     /* Logical switch ingress stages. */                                  \
     PIPELINE_STAGE(SWITCH, IN,  PORT_SEC_L2,    0, "ls_in_port_sec_l2")   \
@@ -131,8 +113,8 @@
     PIPELINE_STAGE(SWITCH, IN,  ARP_ND_RSP,    10, "ls_in_arp_rsp")       \
     PIPELINE_STAGE(SWITCH, IN,  DHCP_OPTIONS,  11, "ls_in_dhcp_options")  \
     PIPELINE_STAGE(SWITCH, IN,  DHCP_RESPONSE, 12, "ls_in_dhcp_response") \
-    PIPELINE_STAGE(SWITCH, IN,  L2_LKUP,       13, "ls_in_l2_lkup")       \
->>>>>>> 2d54d801
+    PIPELINE_STAGE(SWITCH, IN,  CHAIN,         13, "ls_in_chain")        \
+    PIPELINE_STAGE(SWITCH, IN,  L2_LKUP,       14, "ls_in_l2_lkup")       \
                                                                       \
     /* Logical switch egress stages. */                               \
     PIPELINE_STAGE(SWITCH, OUT, PRE_LB,       0, "ls_out_pre_lb")     \
@@ -304,11 +286,6 @@
   }
  
-<<<<<<< HEAD
-  /* The 'key' comes from nbs->header_.uuid or nbr->header_.uuid or
-   * sb->external_ids:logical-switch. */
-  struct ovn_datapath {
-=======
 struct ovn_chassis_qdisc_queues {
     struct hmap_node key_node;
     uint32_t queue_id;
@@ -393,7 +370,6 @@
 /* The 'key' comes from nbs->header_.uuid or nbr->header_.uuid or
  * sb->external_ids:logical-switch. */
 struct ovn_datapath {
->>>>>>> 2d54d801
     struct hmap_node key_node;  /* Index on 'key'. */
     struct uuid key;            /* (nbs/nbr)->header_.uuid. */
 
@@ -1532,13 +1508,8 @@
 	continue;
       }
 
-<<<<<<< HEAD
-      op->sb = sbrec_port_binding_insert(ctx->ovnsb_txn);
-      ovn_port_update_sbrec(op);
-=======
         op->sb = sbrec_port_binding_insert(ctx->ovnsb_txn);
         ovn_port_update_sbrec(op, &chassis_qdisc_queues);
->>>>>>> 2d54d801
 
       sbrec_port_binding_set_logical_port(op->sb, op->key);
       sbrec_port_binding_set_tunnel_key(op->sb, tunnel_key);
@@ -1678,12 +1649,8 @@
     uint16_t priority;
     char *match;
     char *actions;
-<<<<<<< HEAD
-  };
-=======
     const char *where;
 };
->>>>>>> 2d54d801
 
   static size_t
   ovn_lflow_hash(const struct ovn_lflow *lflow)
@@ -1698,19 +1665,6 @@
   ovn_lflow_equal(const struct ovn_lflow *a, const struct ovn_lflow *b)
   {
     return (a->od == b->od
-<<<<<<< HEAD
-	    && a->stage == b->stage
-	    && a->priority == b->priority
-	    && !strcmp(a->match, b->match)
-	    && !strcmp(a->actions, b->actions));
-  }
-
-  static void
-  ovn_lflow_init(struct ovn_lflow *lflow, struct ovn_datapath *od,
-		 enum ovn_stage stage, uint16_t priority,
-		 char *match, char *actions)
-  {
-=======
             && a->stage == b->stage
             && a->priority == b->priority
             && !strcmp(a->match, b->match)
@@ -1722,17 +1676,12 @@
                enum ovn_stage stage, uint16_t priority,
                char *match, char *actions, const char *where)
 {
->>>>>>> 2d54d801
     lflow->od = od;
     lflow->stage = stage;
     lflow->priority = priority;
     lflow->match = match;
     lflow->actions = actions;
-<<<<<<< HEAD
-
-=======
     lflow->where = where;
->>>>>>> 2d54d801
 }
 
 /* Adds a row with the specified contents to the Logical_Flow table. */
@@ -1745,24 +1694,10 @@
 
     struct ovn_lflow *lflow = xmalloc(sizeof *lflow);
     ovn_lflow_init(lflow, od, stage, priority,
-<<<<<<< HEAD
-		   xstrdup(match), xstrdup(actions));
-=======
                    xstrdup(match), xstrdup(actions), where);
->>>>>>> 2d54d801
     hmap_insert(lflow_map, &lflow->hmap_node, ovn_lflow_hash(lflow));
   }
 
-<<<<<<< HEAD
-  static struct ovn_lflow *
-  ovn_lflow_find(struct hmap *lflows, struct ovn_datapath *od,
-		 enum ovn_stage stage, uint16_t priority,
-		 const char *match, const char *actions)
-  {
-    struct ovn_lflow target;
-    ovn_lflow_init(&target, od, stage, priority,
-		   CONST_CAST(char *, match), CONST_CAST(char *, actions));
-=======
 /* Adds a row with the specified contents to the Logical_Flow table. */
 #define ovn_lflow_add(LFLOW_MAP, OD, STAGE, PRIORITY, MATCH, ACTIONS) \
     ovn_lflow_add_at(LFLOW_MAP, OD, STAGE, PRIORITY, MATCH, ACTIONS,  \
@@ -1777,7 +1712,6 @@
     ovn_lflow_init(&target, od, stage, priority,
                    CONST_CAST(char *, match), CONST_CAST(char *, actions),
                    NULL);
->>>>>>> 2d54d801
 
     struct ovn_lflow *lflow;
     HMAP_FOR_EACH_WITH_HASH (lflow, hmap_node, ovn_lflow_hash(&target),
@@ -3291,12 +3225,7 @@
       ovn_lflow_add(lflows, od, S_SWITCH_IN_ARP_ND_RSP, 0, "1", "next;");
     }
 
-<<<<<<< HEAD
-
-    /* Logical switch ingress table 10 and 11: DHCP options and response
-=======
     /* Logical switch ingress table 11 and 12: DHCP options and response
->>>>>>> 2d54d801
          * priority 100 flows. */
     HMAP_FOR_EACH (op, key_node, ports) {
         if (!op->nbsp) {
@@ -4610,18 +4539,10 @@
     }
 
     HMAP_FOR_EACH (od, key_node, datapaths) {
-<<<<<<< HEAD
-      if (!od->nbr) {
-	continue;
-      }
-        ovn_lflow_add(lflows, od, S_ROUTER_IN_ARP_RESOLVE, 0, "1",
-                      "get_arp(outport, reg0); next;");
-=======
         if (!od->nbr) {
             continue;
         }
 
->>>>>>> 2d54d801
         ovn_lflow_add(lflows, od, S_ROUTER_IN_ARP_RESOLVE, 0, "ip4",
                       "get_arp(outport, reg0); next;");
 
@@ -4723,11 +4644,6 @@
       sbrec_logical_flow_set_match(sbflow, lflow->match);
       sbrec_logical_flow_set_actions(sbflow, lflow->actions);
 
-<<<<<<< HEAD
-      const struct smap ids = SMAP_CONST1(&ids, "stage-name",
-					  ovn_stage_to_str(lflow->stage));
-      sbrec_logical_flow_set_external_ids(sbflow, &ids);
-=======
         /* Trim the source locator lflow->where, which looks something like
          * "ovn/northd/ovn-northd.c:1234", down to just the part following the
          * last slash, e.g. "ovn-northd.c:1234". */
@@ -4745,7 +4661,6 @@
             "stage-name", ovn_stage_to_str(lflow->stage),
             "source", where);
         sbrec_logical_flow_set_external_ids(sbflow, &ids);
->>>>>>> 2d54d801
 
       ovn_lflow_destroy(&lflows, lflow);
     }
