--- conflicted
+++ resolved
@@ -5122,14 +5122,9 @@
 parse_options(int argc OVS_UNUSED, char *argv[] OVS_UNUSED)
 {
     enum {
-<<<<<<< HEAD
-      DAEMON_OPTION_ENUMS,
-      VLOG_OPTION_ENUMS,
-=======
         DAEMON_OPTION_ENUMS,
         VLOG_OPTION_ENUMS,
         SSL_OPTION_ENUMS,
->>>>>>> 91bb4a0b
     };
     static const struct option long_options[] = {
       {"ovnsb-db", required_argument, NULL, 'd'},
