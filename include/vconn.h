/* Copyright (c) 2008 The Board of Trustees of The Leland Stanford
 * Junior University
 * 
 * We are making the OpenFlow specification and associated documentation
 * (Software) available for public use and benefit with the expectation
 * that others will use, modify and enhance the Software and contribute
 * those enhancements back to the community. However, since we would
 * like to make the Software available for broadest use, with as few
 * restrictions as possible permission is hereby granted, free of
 * charge, to any person obtaining a copy of this Software to deal in
 * the Software under the copyrights without restriction, including
 * without limitation the rights to use, copy, modify, merge, publish,
 * distribute, sublicense, and/or sell copies of the Software, and to
 * permit persons to whom the Software is furnished to do so, subject to
 * the following conditions:
 * 
 * The above copyright notice and this permission notice shall be
 * included in all copies or substantial portions of the Software.
 * 
 * THE SOFTWARE IS PROVIDED "AS IS", WITHOUT WARRANTY OF ANY KIND,
 * EXPRESS OR IMPLIED, INCLUDING BUT NOT LIMITED TO THE WARRANTIES OF
 * MERCHANTABILITY, FITNESS FOR A PARTICULAR PURPOSE AND
 * NONINFRINGEMENT.  IN NO EVENT SHALL THE AUTHORS OR COPYRIGHT HOLDERS
 * BE LIABLE FOR ANY CLAIM, DAMAGES OR OTHER LIABILITY, WHETHER IN AN
 * ACTION OF CONTRACT, TORT OR OTHERWISE, ARISING FROM, OUT OF OR IN
 * CONNECTION WITH THE SOFTWARE OR THE USE OR OTHER DEALINGS IN THE
 * SOFTWARE.
 * 
 * The name and trademarks of copyright holder(s) may NOT be used in
 * advertising or publicity pertaining to the Software or any
 * derivatives without specific, written prior permission.
 */

#ifndef VCONN_H
#define VCONN_H 1

#include <stdbool.h>
#include <stddef.h>
#include <stdint.h>

struct ofpbuf;
struct flow;
struct ofp_header;
struct pvconn;
struct vconn;

void vconn_usage(bool active, bool passive);

/* Active vconns: virtual connections to OpenFlow devices. */
int vconn_open(const char *name, int min_version, struct vconn **);
void vconn_close(struct vconn *);
const char *vconn_get_name(const struct vconn *);
uint32_t vconn_get_ip(const struct vconn *);
int vconn_connect(struct vconn *);
<<<<<<< HEAD
int vconn_recv(struct vconn *, struct buffer **);
int vconn_send(struct vconn *, struct buffer *);
int vconn_transact(struct vconn *, struct buffer *, struct buffer **);

int vconn_open_block(const char *name, int min_version, struct vconn **);
int vconn_send_block(struct vconn *, struct buffer *);
int vconn_recv_block(struct vconn *, struct buffer **);
=======
int vconn_accept(struct vconn *, struct vconn **);
int vconn_recv(struct vconn *, struct ofpbuf **);
int vconn_send(struct vconn *, struct ofpbuf *);
int vconn_transact(struct vconn *, struct ofpbuf *, struct ofpbuf **);

int vconn_open_block(const char *name, struct vconn **);
int vconn_send_block(struct vconn *, struct ofpbuf *);
int vconn_recv_block(struct vconn *, struct ofpbuf **);
>>>>>>> a3d01200

enum vconn_wait_type {
    WAIT_CONNECT,
    WAIT_RECV,
    WAIT_SEND
};
void vconn_wait(struct vconn *, enum vconn_wait_type);
void vconn_connect_wait(struct vconn *);
void vconn_recv_wait(struct vconn *);
void vconn_send_wait(struct vconn *);

<<<<<<< HEAD
/* Passive vconns: virtual listeners for incoming OpenFlow connections. */
int pvconn_open(const char *name, struct pvconn **);
void pvconn_close(struct pvconn *);
int pvconn_accept(struct pvconn *, int min_version, struct vconn **);
void pvconn_wait(struct pvconn *);

/* OpenFlow protocol utility functions. */
void *make_openflow(size_t openflow_len, uint8_t type, struct buffer **);
=======
void *make_openflow(size_t openflow_len, uint8_t type, struct ofpbuf **);
>>>>>>> a3d01200
void *make_openflow_xid(size_t openflow_len, uint8_t type,
                        uint32_t xid, struct ofpbuf **);
void update_openflow_length(struct ofpbuf *);
struct ofpbuf *make_add_flow(const struct flow *, uint32_t buffer_id,
                             uint16_t max_idle, size_t n_actions);
struct ofpbuf *make_add_simple_flow(const struct flow *,
                                    uint32_t buffer_id, uint16_t out_port,
                                    uint16_t max_idle);
struct ofpbuf *make_buffered_packet_out(uint32_t buffer_id,
                                        uint16_t in_port, uint16_t out_port);
struct ofpbuf *make_unbuffered_packet_out(const struct ofpbuf *packet,
                                          uint16_t in_port, uint16_t out_port);
struct ofpbuf *make_echo_request(void);
struct ofpbuf *make_echo_reply(const struct ofp_header *rq);

#endif /* vconn.h */<|MERGE_RESOLUTION|>--- conflicted
+++ resolved
@@ -52,24 +52,13 @@
 const char *vconn_get_name(const struct vconn *);
 uint32_t vconn_get_ip(const struct vconn *);
 int vconn_connect(struct vconn *);
-<<<<<<< HEAD
-int vconn_recv(struct vconn *, struct buffer **);
-int vconn_send(struct vconn *, struct buffer *);
-int vconn_transact(struct vconn *, struct buffer *, struct buffer **);
-
-int vconn_open_block(const char *name, int min_version, struct vconn **);
-int vconn_send_block(struct vconn *, struct buffer *);
-int vconn_recv_block(struct vconn *, struct buffer **);
-=======
-int vconn_accept(struct vconn *, struct vconn **);
 int vconn_recv(struct vconn *, struct ofpbuf **);
 int vconn_send(struct vconn *, struct ofpbuf *);
 int vconn_transact(struct vconn *, struct ofpbuf *, struct ofpbuf **);
 
-int vconn_open_block(const char *name, struct vconn **);
+int vconn_open_block(const char *name, int min_version, struct vconn **);
 int vconn_send_block(struct vconn *, struct ofpbuf *);
 int vconn_recv_block(struct vconn *, struct ofpbuf **);
->>>>>>> a3d01200
 
 enum vconn_wait_type {
     WAIT_CONNECT,
@@ -81,7 +70,6 @@
 void vconn_recv_wait(struct vconn *);
 void vconn_send_wait(struct vconn *);
 
-<<<<<<< HEAD
 /* Passive vconns: virtual listeners for incoming OpenFlow connections. */
 int pvconn_open(const char *name, struct pvconn **);
 void pvconn_close(struct pvconn *);
@@ -89,10 +77,7 @@
 void pvconn_wait(struct pvconn *);
 
 /* OpenFlow protocol utility functions. */
-void *make_openflow(size_t openflow_len, uint8_t type, struct buffer **);
-=======
 void *make_openflow(size_t openflow_len, uint8_t type, struct ofpbuf **);
->>>>>>> a3d01200
 void *make_openflow_xid(size_t openflow_len, uint8_t type,
                         uint32_t xid, struct ofpbuf **);
 void update_openflow_length(struct ofpbuf *);
