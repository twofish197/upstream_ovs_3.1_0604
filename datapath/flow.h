/*
 * Copyright (c) 2009, 2010 Nicira Networks.
 * Distributed under the terms of the GNU GPL version 2.
 *
 * Significant portions of this file may be copied from parts of the Linux
 * kernel, by Linus Torvalds and others.
 */

#ifndef FLOW_H
#define FLOW_H 1

#include <linux/kernel.h>
#include <linux/spinlock.h>
#include <linux/types.h>
#include <linux/rcupdate.h>
#include <linux/gfp.h>
#include <linux/if_ether.h>
#include <linux/jiffies.h>
#include <linux/time.h>

#include "openvswitch/xflow.h"
#include "table.h"

struct sk_buff;

struct sw_flow_actions {
	struct rcu_head rcu;
	unsigned int n_actions;
	union xflow_action actions[];
};

struct sw_flow {
	struct rcu_head rcu;
	struct tbl_node tbl_node;

	struct xflow_key key;
	struct sw_flow_actions *sf_acts;

	atomic_t refcnt;
	bool dead;

	spinlock_t lock;	/* Lock for values below. */
	unsigned long used;	/* Last used time (in jiffies). */
	u64 packet_count;	/* Number of packets matched. */
	u64 byte_count;		/* Number of bytes matched. */
	u8 tcp_flags;		/* Union of seen TCP flags. */
};

struct arp_eth_header
{
	__be16      ar_hrd;	/* format of hardware address   */
	__be16      ar_pro;	/* format of protocol address   */
	unsigned char   ar_hln;	/* length of hardware address   */
	unsigned char   ar_pln;	/* length of protocol address   */
	__be16      ar_op;	/* ARP opcode (command)     */

	/* Ethernet+IPv4 specific members. */
	unsigned char       ar_sha[ETH_ALEN];	/* sender hardware address  */
	unsigned char       ar_sip[4];		/* sender IP address        */
	unsigned char       ar_tha[ETH_ALEN];	/* target hardware address  */
	unsigned char       ar_tip[4];		/* target IP address        */
} __attribute__((packed));

int flow_init(void);
void flow_exit(void);

struct sw_flow *flow_alloc(void);
void flow_deferred_free(struct sw_flow *);
void flow_free_tbl(struct tbl_node *);

struct sw_flow_actions *flow_actions_alloc(size_t n_actions);
void flow_deferred_free_acts(struct sw_flow_actions *);
<<<<<<< HEAD
int flow_extract(struct sk_buff *, u16 in_port, struct xflow_key *);
=======

void flow_hold(struct sw_flow *);
void flow_put(struct sw_flow *);

int flow_extract(struct sk_buff *, u16 in_port, struct odp_flow_key *, bool *is_frag);
>>>>>>> 4bee421f
void flow_used(struct sw_flow *, struct sk_buff *);

u32 flow_hash(const struct xflow_key *key);
int flow_cmp(const struct tbl_node *, void *target);

static inline struct sw_flow *flow_cast(const struct tbl_node *node)
{
	return container_of(node, struct sw_flow, tbl_node);
}

#endif /* flow.h */<|MERGE_RESOLUTION|>--- conflicted
+++ resolved
@@ -70,15 +70,11 @@
 
 struct sw_flow_actions *flow_actions_alloc(size_t n_actions);
 void flow_deferred_free_acts(struct sw_flow_actions *);
-<<<<<<< HEAD
-int flow_extract(struct sk_buff *, u16 in_port, struct xflow_key *);
-=======
 
 void flow_hold(struct sw_flow *);
 void flow_put(struct sw_flow *);
 
-int flow_extract(struct sk_buff *, u16 in_port, struct odp_flow_key *, bool *is_frag);
->>>>>>> 4bee421f
+int flow_extract(struct sk_buff *, u16 in_port, struct xflow_key *, bool *is_frag);
 void flow_used(struct sw_flow *, struct sk_buff *);
 
 u32 flow_hash(const struct xflow_key *key);
